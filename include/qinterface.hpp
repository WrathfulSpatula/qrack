--- conflicted
+++ resolved
@@ -2768,19 +2768,16 @@
         return SumSqrDiff(toCompare) <= error_tol;
     }
 
-<<<<<<< HEAD
     virtual bool GlobalPhaseCompare(QInterfacePtr toCompare, real1_f error_tol = TRYDECOMPOSE_EPSILON)
     {
         return ApproxCompare(toCompare, error_tol);
     }
 
-=======
     /**
      * Calculates (1 - <\psi_e|\psi_c>) between states |\psi_c> and |\psi_e>.
      *
      * \warning PSEUDO-QUANTUM
      */
->>>>>>> aa24de6c
     virtual real1_f SumSqrDiff(QInterfacePtr toCompare) = 0;
 
     /**
