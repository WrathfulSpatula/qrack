//////////////////////////////////////////////////////////////////////////////////////
//
// (C) Daniel Strano and the Qrack contributors 2017-2023. All rights reserved.
//
// QBinaryDecision tree is an alternative approach to quantum state representation, as
// opposed to state vector representation. This is a compressed form that can be
// operated directly on while compressed. Inspiration for the Qrack implementation was
// taken from JKQ DDSIM, maintained by the Institute for Integrated Circuits at the
// Johannes Kepler University Linz:
//
// https://github.com/iic-jku/ddsim
//
// Licensed under the GNU Lesser General Public License V3.
// See LICENSE.md in the project root or https://www.gnu.org/licenses/lgpl-3.0.en.html
// for details.

#pragma once

#include "qbdt_node_interface.hpp"

namespace Qrack {

class QBdtNode;
typedef std::shared_ptr<QBdtNode> QBdtNodePtr;

class QBdtNode : public QBdtNodeInterface {
protected:
#ifdef ENABLE_COMPLEX_X2
    virtual void PushStateVector(const complex2& mtrxCol1, const complex2& mtrxCol2, const complex2& mtrxColShuff1,
        const complex2& mtrxColShuff2, QBdtNodeInterfacePtr& b0, QBdtNodeInterfacePtr& b1, bitLenInt depth,
        bitLenInt parDepth = 1U);
#else
    virtual void PushStateVector(complex const* mtrx, QBdtNodeInterfacePtr& b0, QBdtNodeInterfacePtr& b1,
        bitLenInt depth, bitLenInt parDepth = 1U);
#endif

public:
    QBdtNode()
        : QBdtNodeInterface()
    {
        // Intentionally left blank
    }

    QBdtNode(complex scl)
        : QBdtNodeInterface(scl)
    {
        // Intentionally left blank
    }

    QBdtNode(complex scl, QBdtNodeInterfacePtr* b)
        : QBdtNodeInterface(scl, b)
    {
        // Intentionally left blank
    }

    virtual ~QBdtNode()
    {
        // Virtual destructor for inheritance
    }

    virtual QBdtNodeInterfacePtr ShallowClone() { return std::make_shared<QBdtNode>(scale, branches); }

    virtual void InsertAtDepth(QBdtNodeInterfacePtr b, bitLenInt depth, const bitLenInt& size, bitLenInt parDepth = 1U);

    virtual void PopStateVector(bitLenInt depth = 1U, bitLenInt parDepth = 1U);

    virtual void Branch(bitLenInt depth = 1U, bitLenInt parDeth = 1U);

    virtual QBdtNodeInterfacePtr Prune(
        bitLenInt depth = 1U, bitLenInt parDepth = 1U, const bool& isCliffordBlocked = false);

    virtual void Normalize(bitLenInt depth = 1U);

<<<<<<< HEAD
#if ENABLE_COMPLEX_X2
    virtual QBdtNodeInterfacePtr Apply2x2(const complex2& mtrxCol1, const complex2& mtrxCol2,
        const complex2& mtrxColShuff1, const complex2& mtrxColShuff2, bitLenInt depth);
=======
#ifdef ENABLE_COMPLEX_X2
    virtual void Apply2x2(const complex2& mtrxCol1, const complex2& mtrxCol2, const complex2& mtrxColShuff1,
        const complex2& mtrxColShuff2, bitLenInt depth);
>>>>>>> aa24de6c
#else
    virtual QBdtNodeInterfacePtr Apply2x2(complex const* mtrx, bitLenInt depth);
#endif

    virtual QBdtNodeInterfacePtr PopSpecial(bitLenInt depth = 1U, bitLenInt parDepth = 1U);
};

} // namespace Qrack<|MERGE_RESOLUTION|>--- conflicted
+++ resolved
@@ -71,15 +71,9 @@
 
     virtual void Normalize(bitLenInt depth = 1U);
 
-<<<<<<< HEAD
-#if ENABLE_COMPLEX_X2
+#ifdef ENABLE_COMPLEX_X2
     virtual QBdtNodeInterfacePtr Apply2x2(const complex2& mtrxCol1, const complex2& mtrxCol2,
         const complex2& mtrxColShuff1, const complex2& mtrxColShuff2, bitLenInt depth);
-=======
-#ifdef ENABLE_COMPLEX_X2
-    virtual void Apply2x2(const complex2& mtrxCol1, const complex2& mtrxCol2, const complex2& mtrxColShuff1,
-        const complex2& mtrxColShuff2, bitLenInt depth);
->>>>>>> aa24de6c
 #else
     virtual QBdtNodeInterfacePtr Apply2x2(complex const* mtrx, bitLenInt depth);
 #endif
