//////////////////////////////////////////////////////////////////////////////////////
//
// (C) Daniel Strano and the Qrack contributors 2017-2023. All rights reserved.
//
// Adapted from:
//
// CHP: CNOT-Hadamard-Phase
// Stabilizer Quantum Computer Simulator
// by Scott Aaronson
// Last modified June 30, 2004
//
// Thanks to Simon Anders and Andrew Cross for bugfixes
//
// https://www.scottaaronson.com/chp/
//
// Daniel Strano and the Qrack contributers appreciate Scott Aaronson's open sharing of the CHP code, and we hope that
// vm6502q/qrack is one satisfactory framework by which CHP could be adapted to enter the C++ STL. Our project
// philosophy aims to raise the floor of decentralized quantum computing technology access across all modern platforms,
// for all people, not commercialization.
//
// Licensed under the GNU Lesser General Public License V3.
// See LICENSE.md in the project root or https://www.gnu.org/licenses/lgpl-3.0.en.html
// for details.

#pragma once

#include "qinterface.hpp"

#include <mutex>

namespace Qrack {

struct AmplitudeEntry {
    bitCapInt permutation;
    complex amplitude;

    AmplitudeEntry(const bitCapInt& p, const complex& a)
        : permutation(p)
        , amplitude(a)
    {
    }
};

class QStabilizer;
typedef std::shared_ptr<QStabilizer> QStabilizerPtr;

class QStabilizer : public QInterface {
protected:
    unsigned rawRandBools;
    unsigned rawRandBoolsRemaining;
    real1 phaseOffset;
    bitLenInt maxStateMapCacheQubitCount;
    bool isUnitarityBroken;

    // Phase bits: 0 for +1, 1 for i, 2 for -1, 3 for -i.  Normally either 0 or 2.
    std::vector<uint8_t> r;
    // Typedef for special type std::vector<bool> compatibility
    typedef std::vector<bool> BoolVector;
    // (2n+1)*n matrix for stabilizer/destabilizer x bits (there's one "scratch row" at the bottom)
    std::vector<BoolVector> x;
    // (2n+1)*n matrix for z bits
    std::vector<BoolVector> z;

    typedef std::function<void(const bitLenInt&)> StabilizerParallelFunc;
    typedef std::function<void(void)> DispatchFn;
    void Dispatch(DispatchFn fn) { fn(); }

    void ParFor(StabilizerParallelFunc fn, std::vector<bitLenInt> qubits);

    void SetPhaseOffset(real1_f phaseArg)
    {
        phaseOffset = (real1)phaseArg;
        const bool isNeg = phaseOffset < 0;
        if (isNeg) {
            phaseOffset = -phaseOffset;
        }
        phaseOffset -= (real1)(((size_t)(phaseOffset / (2 * PI_R1))) * (2 * PI_R1));
        if (phaseOffset > PI_R1) {
            phaseOffset -= 2 * PI_R1;
        }
        if (isNeg) {
            phaseOffset = -phaseOffset;
        }
    }

public:
<<<<<<< HEAD
    std::shared_ptr<std::mutex> mtx;

    QStabilizer(bitLenInt n, bitCapInt perm = 0U, qrack_rand_gen_ptr rgp = nullptr,
=======
    QStabilizer(bitLenInt n, bitCapInt perm = ZERO_BCI, qrack_rand_gen_ptr rgp = nullptr,
>>>>>>> aa24de6c
        complex phaseFac = CMPLX_DEFAULT_ARG, bool doNorm = false, bool randomGlobalPhase = true, bool ignored2 = false,
        int64_t ignored3 = -1, bool useHardwareRNG = true, bool ignored4 = false, real1_f ignored5 = REAL1_EPSILON,
        std::vector<int64_t> ignored6 = {}, bitLenInt ignored7 = 0U, real1_f ignored8 = FP_NORM_EPSILON_F);

    ~QStabilizer() { Dump(); }

    QInterfacePtr Clone();
    QStabilizerPtr CloneEmpty();

    bool isClifford() { return true; };
    bool isClifford(bitLenInt qubit) { return true; };

    bitLenInt GetQubitCount() { return qubitCount; }

    bitCapInt GetMaxQPower() { return pow2(qubitCount); }

    void ResetPhaseOffset() { phaseOffset = ZERO_R1; }
    complex GetPhaseOffset() { return std::polar(ONE_R1, phaseOffset); }

    void SetPermutation(bitCapInt perm, complex phaseFac = CMPLX_DEFAULT_ARG);

    void SetRandomSeed(uint32_t seed)
    {
        if (rand_generator != NULL) {
            rand_generator->seed(seed);
        }
    }

    void SetDevice(int64_t dID) {}

    bool Rand()
    {
        if (hardware_rand_generator != NULL) {
            if (!rawRandBoolsRemaining) {
                rawRandBools = hardware_rand_generator->NextRaw();
                rawRandBoolsRemaining = sizeof(unsigned) * bitsInByte;
            }
            --rawRandBoolsRemaining;

            return (bool)((rawRandBools >> rawRandBoolsRemaining) & 1U);
        } else {
            return (bool)rand_distribution(*rand_generator);
        }
    }

    void Clear()
    {
        x.clear();
        z.clear();
        r.clear();
        phaseOffset = ZERO_R1;
        qubitCount = 0U;
        maxQPower = ONE_BCI;
    }

protected:
    /// Sets row i equal to row k
    void rowcopy(const bitLenInt& i, const bitLenInt& k)
    {
        if (i == k) {
            return;
        }

        x[i] = x[k];
        z[i] = z[k];
        r[i] = r[k];
    }
    /// Swaps row i and row k - does not change the logical state
    void rowswap(const bitLenInt& i, const bitLenInt& k)
    {
        if (i == k) {
            return;
        }

        std::swap(x[k], x[i]);
        std::swap(z[k], z[i]);
        std::swap(r[k], r[i]);
    }
    /// Sets row i equal to the bth observable (X_1,...X_n,Z_1,...,Z_n)
    void rowset(const bitLenInt& i, bitLenInt b)
    {
        std::fill(x[i].begin(), x[i].end(), false);
        std::fill(z[i].begin(), z[i].end(), false);
        r[i] = 0;

        if (b < qubitCount) {
            x[i][b] = true;
        } else {
            b -= qubitCount;
            z[i][b] = true;
        }
    }
    /// Left-multiply row i by row k - does not change the logical state
    void rowmult(const bitLenInt& i, const bitLenInt& k)
    {
        r[i] = clifford(i, k);
        for (bitLenInt j = 0U; j < qubitCount; ++j) {
            x[i][j] = x[i][j] ^ x[k][j];
            z[i][j] = z[i][j] ^ z[k][j];
        }
    }
    /// Return the phase (0,1,2,3) when row i is LEFT-multiplied by row k
    uint8_t clifford(const bitLenInt& i, const bitLenInt& k);

    /**
     * Finds a Pauli operator P such that the basis state P|0...0> occurs with nonzero amplitude in q, and
     * writes P to the scratch space of q.  For this to work, Gaussian elimination must already have been
     * performed on q.  g is the return value from gaussian(q).
     */
    void seed(const bitLenInt& g);

    /// Helper for setBasisState() and setBasisProb()
    AmplitudeEntry getBasisAmp(const real1_f& nrm);

    /// Returns the result of applying the Pauli operator in the "scratch space" of q to |0...0>
    void setBasisState(const real1_f& nrm, complex* stateVec);

    /// Returns the result of applying the Pauli operator in the "scratch space" of q to |0...0>
    void setBasisState(const real1_f& nrm, QInterfacePtr eng);

    /// Returns the result of applying the Pauli operator in the "scratch space" of q to |0...0>
    void setBasisState(const real1_f& nrm, std::map<bitCapInt, complex>& stateMap);

    /// Returns the probability from applying the Pauli operator in the "scratch space" of q to |0...0>
    void setBasisProb(const real1_f& nrm, real1* outputProbs);

    /// Returns the (partial) expectation value from a state vector amplitude.
    real1_f getExpectation(const real1_f& nrm, const std::vector<bitCapInt>& bitPowers,
        const std::vector<bitCapInt>& perms, const bitCapInt& offset);

    /// Returns the (partial) expectation value from a state vector amplitude.
    real1_f getExpectation(
        const real1_f& nrm, const std::vector<bitCapInt>& bitPowers, const std::vector<real1_f>& weights);

    /// Returns the (partial) variance from a state vector amplitude.
    real1_f getVariance(const real1_f& mean, const real1_f& nrm, const std::vector<bitCapInt>& bitPowers,
        const std::vector<bitCapInt>& perms, const bitCapInt& offset);

    /// Returns the (partial) variance a state vector amplitude.
    real1_f getVariance(const real1_f& mean, const real1_f& nrm, const std::vector<bitCapInt>& bitPowers,
        const std::vector<real1_f>& weights);

    void DecomposeDispose(const bitLenInt start, const bitLenInt length, QStabilizerPtr toCopy);

    real1_f ApproxCompareHelper(
        QStabilizerPtr toCompare, real1_f error_tol = TRYDECOMPOSE_EPSILON, bool isDiscrete = false);

public:
    /**
     * Do Gaussian elimination to put the stabilizer generators in the following form:
     * At the top, a minimal set of generators containing X's and Y's, in "quasi-upper-triangular" form.
     * (Return value = number of such generators = log_2 of number of nonzero basis states)
     * At the bottom, generators containing Z's only in quasi-upper-triangular form.
     */
    bitLenInt gaussian();

    bitCapInt PermCount() { return pow2(gaussian()); }

    void SetQuantumState(const complex* inputState);
    void SetAmplitude(bitCapInt perm, complex amp)
    {
        throw std::domain_error("QStabilizer::SetAmplitude() not implemented!");
    }

    void SetRandGlobalPhase(bool isRand) { randGlobalPhase = isRand; }

    /// Apply a CNOT gate with control and target
    void CNOT(bitLenInt control, bitLenInt target);
    /// Apply a CY gate with control and target
    void CY(bitLenInt control, bitLenInt target);
    /// Apply a CZ gate with control and target
    void CZ(bitLenInt control, bitLenInt target);
    /// Apply an (anti-)CNOT gate with control and target
    void AntiCNOT(bitLenInt control, bitLenInt target);
    /// Apply an (anti-)CY gate with control and target
    void AntiCY(bitLenInt control, bitLenInt target);
    /// Apply an (anti-)CZ gate with control and target
    void AntiCZ(bitLenInt control, bitLenInt target);
    /// Apply a Hadamard gate to target
    using QInterface::H;
    void H(bitLenInt qubitIndex);
    /// Apply an X (or NOT) gate to target
    using QInterface::X;
    void X(bitLenInt qubitIndex);
    /// Apply a Pauli Y gate to target
    void Y(bitLenInt qubitIndex);
    /// Apply a phase gate (|0>->|0>, |1>->-|1>, or "Z") to qubit b
    void Z(bitLenInt qubitIndex);
    /// Apply a phase gate (|0>->|0>, |1>->i|1>, or "S") to qubit b
    void S(bitLenInt qubitIndex);
    /// Apply an inverse phase gate (|0>->|0>, |1>->-i|1>, or "S adjoint") to qubit b
    void IS(bitLenInt qubitIndex);
    // Swap two bits
    void Swap(bitLenInt qubitIndex1, bitLenInt qubitIndex2);
    // Swap two bits and apply a phase factor of i if they are different
    void ISwap(bitLenInt qubitIndex1, bitLenInt qubitIndex2);
    // Swap two bits and apply a phase factor of -i if they are different
    void IISwap(bitLenInt qubitIndex1, bitLenInt qubitIndex2);

    /// Measure qubit t
    bool ForceM(bitLenInt t, bool result, bool doForce = true, bool doApply = true);

    /// Convert the state to ket notation
    void GetQuantumState(complex* stateVec);

    /// Convert the state to ket notation, directly into another QInterface
    void GetQuantumState(QInterfacePtr eng);

    /// Convert the state to sparse ket notation
    std::map<bitCapInt, complex> GetQuantumState();

    /// Get all probabilities corresponding to ket notation
    void GetProbs(real1* outputProbs);

    /// Get a single basis state amplitude
    complex GetAmplitude(bitCapInt perm);

    /// Get a single basis state amplitude
    std::vector<complex> GetAmplitudes(std::vector<bitCapInt> perms);

    /// Get any single basis state amplitude
    AmplitudeEntry GetAnyAmplitude();

    /// Get any single basis state amplitude where qubit "t" has value "m"
    AmplitudeEntry GetQubitAmplitude(bitLenInt t, bool m);

    /// Get expectation of qubits, interpreting each permutation as an unsigned integer.
    real1_f ExpectationBitsFactorized(
        const std::vector<bitLenInt>& bits, const std::vector<bitCapInt>& perms, const bitCapInt& offset = ZERO_BCI);
    real1_f ExpectationFloatsFactorized(const std::vector<bitLenInt>& bits, const std::vector<real1_f>& weights);
    /// Get variance of qubits, interpreting each permutation as an unsigned integer.
    real1_f VarianceBitsFactorized(
        const std::vector<bitLenInt>& bits, const std::vector<bitCapInt>& perms, const bitCapInt& offset = ZERO_BCI);
    real1_f VarianceFloatsFactorized(const std::vector<bitLenInt>& bits, const std::vector<real1_f>& weights);

    /// Under assumption of a QStabilizerHybrid ancillary buffer, trace out the permutation probability
    /// of the reduced density matrx without ancillae.
    real1_f ProbPermRdm(bitCapInt perm, bitLenInt ancillaeStart);

    /// Direct measure of masked permutation probability
    real1_f ProbMask(bitCapInt mask, bitCapInt permutation);

    /**
     * Returns "true" if target qubit is a Z basis eigenstate
     */
    bool IsSeparableZ(const bitLenInt& target);
    /**
     * Returns "true" if target qubit is an X basis eigenstate
     */
    bool IsSeparableX(const bitLenInt& target);
    /**
     * Returns "true" if target qubit is a Y basis eigenstate
     */
    bool IsSeparableY(const bitLenInt& target);
    /**
     * Returns:
     * 0 if target qubit is not separable
     * 1 if target qubit is a Z basis eigenstate
     * 2 if target qubit is an X basis eigenstate
     * 3 if target qubit is a Y basis eigenstate
     */
    uint8_t IsSeparable(const bitLenInt& target);

    using QInterface::Compose;
    bitLenInt Compose(QInterfacePtr toCopy) { return Compose(std::dynamic_pointer_cast<QStabilizer>(toCopy)); }
    bitLenInt Compose(QStabilizerPtr toCopy) { return Compose(toCopy, qubitCount); }
    bitLenInt Compose(QInterfacePtr toCopy, bitLenInt start)
    {
        return Compose(std::dynamic_pointer_cast<QStabilizer>(toCopy), start);
    }
    bitLenInt Compose(QStabilizerPtr toCopy, bitLenInt start);
    void Decompose(bitLenInt start, QInterfacePtr dest)
    {
        DecomposeDispose(start, dest->GetQubitCount(), std::dynamic_pointer_cast<QStabilizer>(dest));
    }
    QInterfacePtr Decompose(bitLenInt start, bitLenInt length);
    void Dispose(bitLenInt start, bitLenInt length) { DecomposeDispose(start, length, (QStabilizerPtr)NULL); }
    void Dispose(bitLenInt start, bitLenInt length, bitCapInt ignored)
    {
        DecomposeDispose(start, length, (QStabilizerPtr)NULL);
    }
    bool CanDecomposeDispose(const bitLenInt start, const bitLenInt length);
    using QInterface::Allocate;
    bitLenInt Allocate(bitLenInt start, bitLenInt length)
    {
        if (!length) {
            return start;
        }

        if (start > qubitCount) {
            throw std::out_of_range("QStabilizer::Allocate() cannot start past end of register!");
        }

        if (!qubitCount) {
            SetQubitCount(length);
            SetPermutation(ZERO_BCI);
            return 0U;
        }

        QStabilizerPtr nQubits = std::make_shared<QStabilizer>(length, ZERO_BCI, rand_generator, CMPLX_DEFAULT_ARG,
            false, randGlobalPhase, false, -1, hardware_rand_generator != NULL);
        return Compose(nQubits, start);
    }

    void NormalizeState(
        real1_f nrm = REAL1_DEFAULT_ARG, real1_f norm_thresh = REAL1_DEFAULT_ARG, real1_f phaseArg = ZERO_R1_F)
    {
        if (!randGlobalPhase) {
            SetPhaseOffset(phaseOffset + (real1)phaseArg);
        }
    }
    void UpdateRunningNorm(real1_f norm_thresh = REAL1_DEFAULT_ARG)
    {
        // Intentionally left blank
    }

    real1_f SumSqrDiff(QInterfacePtr toCompare)
    {
        return ApproxCompareHelper(std::dynamic_pointer_cast<QStabilizer>(toCompare));
    }
    bool ApproxCompare(QInterfacePtr toCompare, real1_f error_tol = TRYDECOMPOSE_EPSILON)
    {
        return ApproxCompare(std::dynamic_pointer_cast<QStabilizer>(toCompare), error_tol);
    }
    bool ApproxCompare(QStabilizerPtr toCompare, real1_f error_tol = TRYDECOMPOSE_EPSILON)
    {
        return error_tol >= ApproxCompareHelper(toCompare, error_tol, true);
    }
    bool GlobalPhaseCompare(QInterfacePtr toCompare, real1_f error_tol = TRYDECOMPOSE_EPSILON)
    {
        return GlobalPhaseCompare(std::dynamic_pointer_cast<QStabilizer>(toCompare), error_tol);
    }
    bool GlobalPhaseCompare(QStabilizerPtr toCompare, real1_f error_tol = TRYDECOMPOSE_EPSILON)
    {
        const AmplitudeEntry thisAmpEntry = GetAnyAmplitude();
        real1 argDiff = (real1)abs(
            (std::arg(thisAmpEntry.amplitude) - std::arg(toCompare->GetAmplitude(thisAmpEntry.permutation))) /
            (2 * PI_R1));
        argDiff -= (real1)(size_t)argDiff;
        if (argDiff > (ONE_R1 / 2)) {
            argDiff -= ONE_R1;
        }
        if (FP_NORM_EPSILON >= abs(argDiff)) {
            return false;
        }
        return error_tol >= ApproxCompareHelper(toCompare, error_tol, true);
    }

    real1_f Prob(bitLenInt qubit);

    void Mtrx(const complex* mtrx, bitLenInt target);
    void Phase(complex topLeft, complex bottomRight, bitLenInt target);
    void Invert(complex topRight, complex bottomLeft, bitLenInt target);
    void MCPhase(const std::vector<bitLenInt>& controls, complex topLeft, complex bottomRight, bitLenInt target);
    void MACPhase(const std::vector<bitLenInt>& controls, complex topLeft, complex bottomRight, bitLenInt target);
    void MCInvert(const std::vector<bitLenInt>& controls, complex topRight, complex bottomLeft, bitLenInt target);
    void MACInvert(const std::vector<bitLenInt>& controls, complex topRight, complex bottomLeft, bitLenInt target);
    void MCMtrx(const std::vector<bitLenInt>& controls, const complex* mtrx, bitLenInt target)
    {
        if (IS_NORM_0(mtrx[1U]) && IS_NORM_0(mtrx[2U])) {
            MCPhase(controls, mtrx[0U], mtrx[3U], target);
            return;
        }

        if (IS_NORM_0(mtrx[0U]) && IS_NORM_0(mtrx[3U])) {
            MCInvert(controls, mtrx[1U], mtrx[2U], target);
            return;
        }

        throw std::domain_error("QStabilizer::MCMtrx() not implemented for non-Clifford/Pauli cases!");
    }
    void MACMtrx(const std::vector<bitLenInt>& controls, const complex* mtrx, bitLenInt target)
    {
        if (IS_NORM_0(mtrx[1U]) && IS_NORM_0(mtrx[2U])) {
            MACPhase(controls, mtrx[0U], mtrx[3U], target);
            return;
        }

        if (IS_NORM_0(mtrx[0U]) && IS_NORM_0(mtrx[3U])) {
            MACInvert(controls, mtrx[1U], mtrx[2U], target);
            return;
        }

        throw std::domain_error("QStabilizer::MACMtrx() not implemented for non-Clifford/Pauli cases!");
    }
    void FSim(real1_f theta, real1_f phi, bitLenInt qubit1, bitLenInt qubit2);

    bool TrySeparate(const std::vector<bitLenInt>& qubits, real1_f ignored);
    bool TrySeparate(bitLenInt qubit) { return CanDecomposeDispose(qubit, 1U); }
    bool TrySeparate(bitLenInt qubit1, bitLenInt qubit2)
    {
        if (qubit2 < qubit1) {
            std::swap(qubit1, qubit2);
        }

        Swap(qubit1, 0U);
        Swap(qubit2, 1U);

        const bool toRet = CanDecomposeDispose(0U, 2U);

        Swap(qubit2, 1U);
        Swap(qubit1, 0U);

        return toRet;
    }

    friend std::ostream& operator<<(std::ostream& os, const QStabilizerPtr s);
    friend std::istream& operator>>(std::istream& is, const QStabilizerPtr s);
};
} // namespace Qrack<|MERGE_RESOLUTION|>--- conflicted
+++ resolved
@@ -84,13 +84,9 @@
     }
 
 public:
-<<<<<<< HEAD
     std::shared_ptr<std::mutex> mtx;
 
-    QStabilizer(bitLenInt n, bitCapInt perm = 0U, qrack_rand_gen_ptr rgp = nullptr,
-=======
     QStabilizer(bitLenInt n, bitCapInt perm = ZERO_BCI, qrack_rand_gen_ptr rgp = nullptr,
->>>>>>> aa24de6c
         complex phaseFac = CMPLX_DEFAULT_ARG, bool doNorm = false, bool randomGlobalPhase = true, bool ignored2 = false,
         int64_t ignored3 = -1, bool useHardwareRNG = true, bool ignored4 = false, real1_f ignored5 = REAL1_EPSILON,
         std::vector<int64_t> ignored6 = {}, bitLenInt ignored7 = 0U, real1_f ignored8 = FP_NORM_EPSILON_F);
