//////////////////////////////////////////////////////////////////////////////////////
//
// (C) Daniel Strano and the Qrack contributors 2017-2023. All rights reserved.
//
// This is a multithreaded, universal quantum register simulation, allowing
// (nonphysical) register cloning and direct measurement of probability and
// phase, to leverage what advantages classical emulation of qubits can have.
//
// Licensed under the GNU Lesser General Public License V3.
// See LICENSE.md in the project root or https://www.gnu.org/licenses/lgpl-3.0.en.html
// for details.

#pragma once

#include "qinterface.hpp"

#include <algorithm>
#include <iostream>
#include <iterator>
#include <list>

#define amp_leq_0(x) (norm(x) <= FP_NORM_EPSILON)
#define __IS_REAL_1(r) (abs(ONE_R1 - r) <= FP_NORM_EPSILON)
#define __IS_SAME(a, b) (norm((a) - (b)) <= FP_NORM_EPSILON)
#define __IS_CTRLED_CLIFFORD(top, bottom)                                                                              \
    ((__IS_REAL_1(std::real(top)) || __IS_REAL_1(std::imag(bottom))) &&                                                \
        (__IS_SAME(top, bottom) || __IS_SAME(top, -bottom)))
#define __IS_CLIFFORD_PHASE_INVERT(top, bottom)                                                                        \
    (__IS_SAME(top, bottom) || __IS_SAME(top, -bottom) || __IS_SAME(top, I_CMPLX * bottom) ||                          \
        __IS_SAME(top, -I_CMPLX * bottom))
#define __IS_CLIFFORD(mtrx)                                                                                            \
    ((__IS_PHASE(mtrx) && __IS_CLIFFORD_PHASE_INVERT(mtrx[0], mtrx[3])) ||                                             \
        (__IS_INVERT(mtrx) && __IS_CLIFFORD_PHASE_INVERT(mtrx[1], mtrx[2])) ||                                         \
        ((__IS_SAME(mtrx[0U], mtrx[1U]) || __IS_SAME(mtrx[0U], -mtrx[1U]) ||                                           \
             __IS_SAME(mtrx[0U], I_CMPLX * mtrx[1U]) || __IS_SAME(mtrx[0U], -I_CMPLX * mtrx[1U])) &&                   \
            (__IS_SAME(mtrx[0U], mtrx[2U]) || __IS_SAME(mtrx[0U], -mtrx[2U]) ||                                        \
                __IS_SAME(mtrx[0U], I_CMPLX * mtrx[2U]) || __IS_SAME(mtrx[0U], -I_CMPLX * mtrx[2U])) &&                \
            (__IS_SAME(mtrx[0U], mtrx[3U]) || __IS_SAME(mtrx[0U], -mtrx[3U]) ||                                        \
                __IS_SAME(mtrx[0U], I_CMPLX * mtrx[3U]) || IS_SAME(mtrx[0U], -I_CMPLX * mtrx[3U]))))
#define __IS_PHASE(mtrx) (IS_NORM_0(mtrx[1U]) && IS_NORM_0(mtrx[2U]))
#define __IS_INVERT(mtrx) (IS_NORM_0(mtrx[0U]) && IS_NORM_0(mtrx[3U]))

namespace Qrack {

/**
 * Single gate in `QCircuit` definition
 */
struct QCircuitGate;
typedef std::shared_ptr<QCircuitGate> QCircuitGatePtr;

struct QCircuitGate {
    bitLenInt target;
    std::map<bitCapInt, std::shared_ptr<complex>> payloads;
    std::set<bitLenInt> controls;

    /**
     * Identity gate constructor
     */
    QCircuitGate()
        : target(0)
        , payloads()
        , controls()

    {
        Clear();
    }

    /**
     * `Swap` gate constructor
     */
    QCircuitGate(bitLenInt q1, bitLenInt q2)
        : target(q1)
        , payloads()
        , controls({ q2 })

    {
        // Swap gate constructor.
    }

    /**
     * Single-qubit gate constructor
     */
    QCircuitGate(bitLenInt trgt, const complex matrix[])
        : target(trgt)
    {
        payloads[0] = std::shared_ptr<complex>(new complex[4], std::default_delete<complex[]>());
        std::copy(matrix, matrix + 4, payloads[0].get());
    }

    /**
     * Controlled gate constructor
     */
    QCircuitGate(bitLenInt trgt, const complex matrix[], const std::set<bitLenInt>& ctrls, bitCapInt perm)
        : target(trgt)
        , controls(ctrls)
    {
        const std::shared_ptr<complex>& p = payloads[perm] =
            std::shared_ptr<complex>(new complex[4], std::default_delete<complex[]>());
        std::copy(matrix, matrix + 4, p.get());
    }

    /**
     * Uniformly controlled gate constructor (that only accepts control qubits is ascending order)
     */
    QCircuitGate(
        bitLenInt trgt, const std::map<bitCapInt, std::shared_ptr<complex>>& pylds, const std::set<bitLenInt>& ctrls)
        : target(trgt)
        , controls(ctrls)
    {
        for (const auto& payload : pylds) {
            payloads[payload.first] = std::shared_ptr<complex>(new complex[4], std::default_delete<complex[]>());
            std::copy(payload.second.get(), payload.second.get() + 4, payloads[payload.first].get());
        }
    }

    QCircuitGatePtr Clone() { return std::make_shared<QCircuitGate>(target, payloads, controls); }

    /**
     * Can I combine myself with gate `other`?
     */
    bool CanCombine(QCircuitGatePtr other, bool clifford = false)
    {
        if (target != other->target) {
            return false;
        }

        if (!controls.size() && !other->controls.size()) {
            return true;
        }

<<<<<<< HEAD
        if (clifford && IsClifford() && other->IsClifford()) {
            if ((controls.size() > 1U) || (other->controls.size() > 1U)) {
                return false;
            }
            return !controls.size() || !other->controls.size() || (*(controls.begin()) == *(other->controls.begin()));
=======
        if (clifford) {
            const bool mc = IsClifford();
            const bool oc = other->IsClifford();

            if (mc != oc) {
                return false;
            }

            if (mc) {
                return !controls.size() || !other->controls.size() ||
                    (*(controls.begin()) == *(other->controls.begin()));
            }
>>>>>>> 352b2ff4
        }

        if (std::includes(other->controls.begin(), other->controls.end(), controls.begin(), controls.end()) ||
            std::includes(controls.begin(), controls.end(), other->controls.begin(), other->controls.end())) {
            return true;
        }

        return false;
    }

    /**
     * Set this gate to the identity operator.
     */
    void Clear()
    {
        controls.clear();
        payloads.clear();

        payloads[0] = std::shared_ptr<complex>(new complex[4], std::default_delete<complex[]>());
        complex* p = payloads[0].get();
        p[0] = ONE_CMPLX;
        p[1] = ZERO_CMPLX;
        p[2] = ZERO_CMPLX;
        p[3] = ONE_CMPLX;
    }

    /**
     * Add control qubit.
     */
    void AddControl(bitLenInt c)
    {
        if (controls.find(c) != controls.end()) {
            return;
        }

        controls.insert(c);

        const size_t cpos = std::distance(controls.begin(), controls.find(c));
        const bitCapInt midPow = pow2(cpos);
        const bitCapInt lowMask = midPow - 1U;
        const bitCapInt highMask = ~lowMask;

        std::map<bitCapInt, std::shared_ptr<complex>> nPayloads;
        for (const auto& payload : payloads) {
            const bitCapInt nKey = (payload.first & lowMask) | ((payload.first & highMask) << 1U);

            nPayloads.emplace(nKey, payload.second);

            std::shared_ptr<complex> np = std::shared_ptr<complex>(new complex[4], std::default_delete<complex[]>());
            std::copy(payload.second.get(), payload.second.get() + 4U, np.get());
            nPayloads.emplace(nKey | midPow, np);
        }

        payloads = nPayloads;
    }

    /**
     * Check if a control qubit can be removed.
     */
    bool CanRemoveControl(bitLenInt c)
    {
        const size_t cpos = std::distance(controls.begin(), controls.find(c));
        const bitCapInt midPow = pow2(cpos);

        for (const auto& payload : payloads) {
            const bitCapInt nKey = payload.first & ~midPow;

            if (nKey == payload.first) {
                if (payloads.find(nKey | midPow) == payloads.end()) {
                    return false;
                }
            } else {
                if (payloads.find(nKey) == payloads.end()) {
                    return false;
                }
            }

            const complex* l = payloads[nKey].get();
            const complex* h = payloads[nKey | midPow].get();
            if (amp_leq_0(l[0] - h[0]) && amp_leq_0(l[1] - h[1]) && amp_leq_0(l[2] - h[2]) && amp_leq_0(l[3] - h[3])) {
                continue;
            }

            return false;
        }

        return true;
    }

    /**
     * Remove control qubit.
     */
    void RemoveControl(bitLenInt c)
    {
        const size_t cpos = std::distance(controls.begin(), controls.find(c));
        const bitCapInt midPow = pow2(cpos);
        const bitCapInt lowMask = midPow - 1U;
        const bitCapInt highMask = ~(lowMask | midPow);

        std::map<bitCapInt, std::shared_ptr<complex>> nPayloads;
        for (const auto& payload : payloads) {
            const bitCapInt nKey = (payload.first & lowMask) | ((payload.first & highMask) >> 1U);
            nPayloads.emplace(nKey, payload.second);
        }

        payloads = nPayloads;
        controls.erase(c);
    }

    /**
     * Check if I can remove control, and do so, if possible
     */
    bool TryRemoveControl(bitLenInt c)
    {
        if (!CanRemoveControl(c)) {
            return false;
        }
        RemoveControl(c);

        return true;
    }

    /**
     * Combine myself with gate `other`
     */
    void Combine(QCircuitGatePtr other)
    {
        std::set<bitLenInt> ctrlsToTest;
        std::set_intersection(controls.begin(), controls.end(), other->controls.begin(), other->controls.end(),
            std::inserter(ctrlsToTest, ctrlsToTest.begin()));

        if (controls.size() < other->controls.size()) {
            for (const bitLenInt& oc : other->controls) {
                AddControl(oc);
            }
        } else if (controls.size() > other->controls.size()) {
            for (const bitLenInt& c : controls) {
                other->AddControl(c);
            }
        }

        for (const auto& payload : other->payloads) {
            const auto& pit = payloads.find(payload.first);
            if (pit == payloads.end()) {
                const std::shared_ptr<complex>& p = payloads[payload.first] =
                    std::shared_ptr<complex>(new complex[4], std::default_delete<complex[]>());
                std::copy(payload.second.get(), payload.second.get() + 4U, p.get());

                continue;
            }

            complex* p = pit->second.get();
            complex out[4];
            mul2x2(payload.second.get(), p, out);

            if (amp_leq_0(out[1]) && amp_leq_0(out[2]) && amp_leq_0(ONE_CMPLX - out[0]) &&
                amp_leq_0(ONE_CMPLX - out[3])) {
                payloads.erase(pit);

                continue;
            }

            std::copy(out, out + 4U, p);
        }

        if (!payloads.size()) {
            Clear();
            return;
        }

        for (const bitLenInt& c : ctrlsToTest) {
            TryRemoveControl(c);
        }
    }

    /**
     * Check if I can combine with gate `other`, and do so, if possible
     */
    bool TryCombine(QCircuitGatePtr other, bool clifford = false)
    {
        if (!CanCombine(other, clifford)) {
            return false;
        }
        Combine(other);

        return true;
    }

    /**
     * Am I an identity gate?
     */
    bool IsIdentity()
    {
        if (controls.size()) {
            return false;
        }

        if (payloads.size() != 1U) {
            return false;
        }

        complex* p = payloads.begin()->second.get();

        if (amp_leq_0(p[1]) && amp_leq_0(p[2]) && amp_leq_0(ONE_CMPLX - p[0]) && amp_leq_0(ONE_CMPLX - p[3])) {
            return true;
        }

        return false;
    }

    /**
     * Am I a phase gate?
     */
    bool IsPhase()
    {
        for (const auto& payload : payloads) {
            complex* p = payload.second.get();
            if ((norm(p[1]) > FP_NORM_EPSILON) || (norm(p[2]) > FP_NORM_EPSILON)) {
                return false;
            }
        }

        return true;
    }

    /**
     * Am I a Pauli X plus a phase gate?
     */
    bool IsInvert()
    {
        for (const auto& payload : payloads) {
            complex* p = payload.second.get();
            if ((norm(p[0]) > FP_NORM_EPSILON) || (norm(p[3]) > FP_NORM_EPSILON)) {
                return false;
            }
        }

        return true;
    }

    /**
     * Am I a combination of "phase" and "invert" payloads?
     */
    bool IsPhaseInvert()
    {
        for (const auto& payload : payloads) {
            complex* p = payload.second.get();
            if (((norm(p[0]) > FP_NORM_EPSILON) || (norm(p[3]) > FP_NORM_EPSILON)) &&
                ((norm(p[1]) > FP_NORM_EPSILON) || (norm(p[2]) > FP_NORM_EPSILON))) {
                return false;
            }
        }

        return true;
    }

    /**
     * Am I a CNOT gate?
     */
    bool IsCnot()
    {
        if ((controls.size() != 1U) || (payloads.size() != 1U) || (payloads.find(1U) == payloads.end())) {
            return false;
        }
        complex* p = payloads[1U].get();
        if ((norm(p[0]) > FP_NORM_EPSILON) || (norm(p[3]) > FP_NORM_EPSILON) ||
            (norm(ONE_CMPLX - p[1]) > FP_NORM_EPSILON) || (norm(ONE_CMPLX - p[2]) > FP_NORM_EPSILON)) {
            return false;
        }

        return true;
    }

    /**
     * Am I a Clifford gate?
     */
    bool IsClifford()
    {
        if (!payloads.size()) {
            // Swap gate is Clifford
            return true;
        }

        if (controls.size() > 1U) {
            return false;
        }

        if (!controls.size()) {
            return __IS_CLIFFORD(payloads[0U].get());
        }

        for (const auto& kvPair : payloads) {
            const complex* p = kvPair.second.get();
            if ((norm(p[1U]) <= FP_NORM_EPSILON) && (norm(p[2U]) <= FP_NORM_EPSILON)) {
                // Phase payload
                if (!__IS_CLIFFORD_PHASE_INVERT(p[0U], p[3U])) {
                    return false;
                }
            } else if ((norm(p[0U]) <= FP_NORM_EPSILON) && (norm(p[3U]) <= FP_NORM_EPSILON)) {
                // Negation payload
                if (!__IS_CLIFFORD_PHASE_INVERT(p[1U], p[2U])) {
                    return false;
                }
            } else {
                return false;
            }
        }

        return true;
    }

    /**
     * Do I commute with gate `other`?
     */
    bool CanPass(QCircuitGatePtr other)
    {
        std::set<bitLenInt>::iterator c = other->controls.find(target);
        if (c != other->controls.end()) {
            if (controls.find(other->target) != controls.end()) {
                return IsPhase() && other->IsPhase();
            }
            if (IsPhase()) {
                return true;
            }
            if (!IsPhaseInvert() ||
                !std::includes(other->controls.begin(), other->controls.end(), controls.begin(), controls.end())) {
                return false;
            }

            std::vector<bitCapInt> opfPows;
            opfPows.reserve(controls.size());
            for (const bitLenInt& ctrl : controls) {
                opfPows.emplace_back(pow2(std::distance(other->controls.begin(), other->controls.find(ctrl))));
            }
            const bitCapInt p = pow2(std::distance(other->controls.begin(), c));
            std::map<bitCapInt, std::shared_ptr<complex>> nPayloads;
            for (const auto& payload : other->payloads) {
                bitCapInt pf = 0U;
                for (size_t i = 0U; i < opfPows.size(); ++i) {
                    if (payload.first & opfPows[i]) {
                        pf |= pow2(i);
                    }
                }
                const auto& poi = payloads.find(pf);
                if ((poi == payloads.end()) || (norm(poi->second.get()[0]) > FP_NORM_EPSILON)) {
                    nPayloads[payload.first] = payload.second;
                } else {
                    nPayloads[payload.first ^ p] = payload.second;
                }
            }
            other->payloads = nPayloads;

            return true;
        }

        if (controls.find(other->target) != controls.end()) {
            return other->IsPhase();
        }

        return (target != other->target) || (IsPhase() && other->IsPhase());
    }

    /**
     * To run as a uniformly controlled gate, generate my payload array.
     */
    std::unique_ptr<complex[]> MakeUniformlyControlledPayload()
    {
        const bitCapIntOcl maxQPower = pow2Ocl(controls.size());
        std::unique_ptr<complex[]> toRet(new complex[maxQPower << 2U]);
        constexpr complex identity[4] = { ONE_CMPLX, ZERO_CMPLX, ZERO_CMPLX, ONE_CMPLX };
        for (bitCapIntOcl i = 0U; i < maxQPower; ++i) {
            complex* mtrx = toRet.get() + (i << 2U);
            const auto& p = payloads.find(i);
            if (p == payloads.end()) {
                std::copy(identity, identity + 4, mtrx);
                continue;
            }

            const complex* oMtrx = p->second.get();
            std::copy(oMtrx, oMtrx + 4U, mtrx);
        }

        return toRet;
    }

    /**
     * Convert my set of qubit indices to a vector
     */
    std::vector<bitLenInt> GetControlsVector() { return std::vector<bitLenInt>(controls.begin(), controls.end()); }

    /**
     * Erase a control index, if it exists, (via post selection).
     */
    void PostSelectControl(bitLenInt c, bool eigen)
    {
        const auto controlIt = controls.find(c);
        if (controlIt == controls.end()) {
            return;
        }

        const size_t cpos = std::distance(controls.begin(), controlIt);
        const bitCapInt midPow = pow2(cpos);
        const bitCapInt lowMask = midPow - 1U;
        const bitCapInt highMask = ~(lowMask | midPow);
        const bitCapInt qubitPow = pow2(cpos);
        const bitCapInt eigenPow = eigen ? qubitPow : 0U;

        std::map<bitCapInt, std::shared_ptr<complex>> nPayloads;
        for (const auto& payload : payloads) {
            if ((payload.first & qubitPow) != eigenPow) {
                continue;
            }
            const bitCapInt nKey = (payload.first & lowMask) | ((payload.first & highMask) >> 1U);
            nPayloads.emplace(nKey, payload.second);
        }

        payloads = nPayloads;
        controls.erase(c);
    }
};

std::ostream& operator<<(std::ostream& os, const QCircuitGatePtr g);
std::istream& operator>>(std::istream& os, QCircuitGatePtr& g);

/**
 * Define and optimize a circuit, before running on a `QInterface`.
 */
class QCircuit;
typedef std::shared_ptr<QCircuit> QCircuitPtr;

class QCircuit {
protected:
    bool isCollapsed;
    bool isNearClifford;
    bitLenInt qubitCount;
    std::list<QCircuitGatePtr> gates;

public:
    /**
     * Default constructor
     */
    QCircuit(bool collapse = true, bool clifford = false)
        : isCollapsed(collapse)
        , isNearClifford(clifford)
        , qubitCount(0)
        , gates()
    {
        // Intentionally left blank
    }

    /**
     * Manual constructor
     */
    QCircuit(bitLenInt qbCount, const std::list<QCircuitGatePtr>& g, bool collapse = true, bool clifford = false)
        : isCollapsed(collapse)
        , isNearClifford(clifford)
        , qubitCount(qbCount)
    {
        for (const QCircuitGatePtr& gate : g) {
            gates.push_back(gate->Clone());
        }
    }

    QCircuitPtr Clone() { return std::make_shared<QCircuit>(qubitCount, gates, isCollapsed, isNearClifford); }

    QCircuitPtr Inverse()
    {
        QCircuitPtr clone = Clone();
        for (QCircuitGatePtr& gate : clone->gates) {
            for (auto& p : gate->payloads) {
                const complex* m = p.second.get();
                complex inv[4U]{ conj(m[0U]), conj(m[2U]), conj(m[1U]), conj(m[3U]) };
                std::copy(inv, inv + 4U, p.second.get());
            }
        }
        clone->gates.reverse();

        return clone;
    }

    /**
     * Get the (automatically calculated) count of qubits in this circuit, so far.
     */
    bitLenInt GetQubitCount() { return qubitCount; }

    /**
     * Set the count of qubits in this circuit, so far.
     */
    void SetQubitCount(bitLenInt n) { qubitCount = n; }

    /**
     * Return the raw list of gates.
     */
    std::list<QCircuitGatePtr> GetGateList() { return gates; }

    /**
     * Set the raw list of gates.
     */
    void SetGateList(std::list<QCircuitGatePtr> gl) { gates = gl; }

    /**
     * Add a `Swap` gate to the gate sequence.
     */
    void Swap(bitLenInt q1, bitLenInt q2)
    {
        if (q1 == q2) {
            return;
        }

        // If all swap gates are constructed in the same order, between high and low qubits, then the chances of
        // combining them might be higher.
        if (q1 > q2) {
            std::swap(q1, q2);
        }

        constexpr complex m[4] = { ZERO_CMPLX, ONE_CMPLX, ONE_CMPLX, ZERO_CMPLX };
        const std::set<bitLenInt> s1 = { q1 };
        const std::set<bitLenInt> s2 = { q2 };
        AppendGate(std::make_shared<QCircuitGate>(q1, m, s2, 1U));
        AppendGate(std::make_shared<QCircuitGate>(q2, m, s1, 1U));
        AppendGate(std::make_shared<QCircuitGate>(q1, m, s2, 1U));
    }

    /**
     * Append circuit (with identical qubit index mappings) at the end of this circuit.
     */
    void Append(QCircuitPtr circuit)
    {
        if (circuit->qubitCount > qubitCount) {
            qubitCount = circuit->qubitCount;
        }
        gates.insert(gates.end(), circuit->gates.begin(), circuit->gates.end());
    }

    /**
     * Combine circuit (with identical qubit index mappings) at the end of this circuit, by acting all additional
     * gates in sequence.
     */
    void Combine(QCircuitPtr circuit)
    {
        if (circuit->qubitCount > qubitCount) {
            qubitCount = circuit->qubitCount;
        }
        for (const QCircuitGatePtr& g : circuit->gates) {
            AppendGate(g);
        }
    }

    /**
     * Add a gate to the gate sequence.
     */
    void AppendGate(QCircuitGatePtr nGate);
    /**
     * Run this circuit.
     */
    void Run(QInterfacePtr qsim);

    /**
     * Check if an index is any target qubit of this circuit.
     */
    bool IsNonPhaseTarget(bitLenInt qubit)
    {
        for (const QCircuitGatePtr& gate : gates) {
            if ((gate->target == qubit) && !(gate->IsPhase())) {
                return true;
            }
        }

        return false;
    }

    /**
     * (If the qubit is not a target of a non-phase gate...) Delete this qubits' controls and phase targets.
     */
    void DeletePhaseTarget(bitLenInt qubit, bool eigen)
    {
        std::list<QCircuitGatePtr> nGates;
        gates.reverse();
        for (const QCircuitGatePtr& gate : gates) {
            if (gate->target == qubit) {
                continue;
            }
            QCircuitGatePtr nGate = gate->Clone();
            nGate->PostSelectControl(qubit, eigen);
            nGates.insert(nGates.begin(), nGate);
        }
        gates = nGates;
    }

    /**
     * Return (as a new QCircuit) just the gates on the past light cone of a set of qubit indices.
     */
    QCircuitPtr PastLightCone(std::set<bitLenInt>& qubits)
    {
        // We're working from latest gate to earliest gate.
        gates.reverse();

        std::list<QCircuitGatePtr> nGates;
        for (const QCircuitGatePtr& gate : gates) {
            // Is the target qubit on the light cone?
            if (qubits.find(gate->target) == qubits.end()) {
                // The target isn't on the light cone, but the controls might be.
                bool isNonCausal = true;
                for (const bitLenInt& c : gate->controls) {
                    if (qubits.find(c) != qubits.end()) {
                        isNonCausal = false;
                        break;
                    }
                }
                if (isNonCausal) {
                    // This gate is not on the past light cone.
                    continue;
                }
            }

            // This gate is on the past light cone.
            nGates.insert(nGates.begin(), gate->Clone());

            // Every qubit involved in this gate is now considered to be part of the past light cone.
            qubits.insert(gate->target);
            qubits.insert(gate->controls.begin(), gate->controls.end());
        }

        // Restore the original order of this QCircuit's gates.
        gates.reverse();

        return std::make_shared<QCircuit>(qubitCount, nGates, isCollapsed);
    }

#if ENABLE_ALU
    /** Add integer (without sign) */
    void INC(bitCapInt toAdd, bitLenInt start, bitLenInt length);
#endif
};

std::ostream& operator<<(std::ostream& os, const QCircuitPtr g);
std::istream& operator>>(std::istream& os, QCircuitPtr& g);
} // namespace Qrack<|MERGE_RESOLUTION|>--- conflicted
+++ resolved
@@ -128,13 +128,6 @@
             return true;
         }
 
-<<<<<<< HEAD
-        if (clifford && IsClifford() && other->IsClifford()) {
-            if ((controls.size() > 1U) || (other->controls.size() > 1U)) {
-                return false;
-            }
-            return !controls.size() || !other->controls.size() || (*(controls.begin()) == *(other->controls.begin()));
-=======
         if (clifford) {
             const bool mc = IsClifford();
             const bool oc = other->IsClifford();
@@ -147,7 +140,6 @@
                 return !controls.size() || !other->controls.size() ||
                     (*(controls.begin()) == *(other->controls.begin()));
             }
->>>>>>> 352b2ff4
         }
 
         if (std::includes(other->controls.begin(), other->controls.end(), controls.begin(), controls.end()) ||
