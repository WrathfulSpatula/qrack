//////////////////////////////////////////////////////////////////////////////////////
//
// (C) Daniel Strano and the Qrack contributors 2017-2023. All rights reserved.
//
// QBinaryDecision tree is an alternative approach to quantum state representation, as
// opposed to state vector representation. This is a compressed form that can be
// operated directly on while compressed. Inspiration for the Qrack implementation was
// taken from JKQ DDSIM, maintained by the Institute for Integrated Circuits at the
// Johannes Kepler University Linz:
//
// https://github.com/iic-jku/ddsim
//
// Licensed under the GNU Lesser General Public License V3.
// See LICENSE.md in the project root or https://www.gnu.org/licenses/lgpl-3.0.en.html
// for details.

#include "qbdt_node.hpp"
#include "qbdt_qstabilizer_node.hpp"

#if ENABLE_QBDT_CPU_PARALLEL && ENABLE_PTHREAD
#include <future>
#include <thread>
#endif

#define IS_NODE_0(c) (norm(c) <= _qrack_qbdt_sep_thresh)
#define IS_NORM_0(c) (norm(c) <= FP_NORM_EPSILON)
#define IS_CLIFFORD_PHASE_INVERT(top, bottom)                                                                          \
    (IS_SAME(top, bottom) || IS_SAME(top, -bottom) || IS_SAME(top, I_CMPLX * bottom) || IS_SAME(top, -I_CMPLX * bottom))
#define IS_CLIFFORD(mtrx)                                                                                              \
    ((IS_PHASE(mtrx) && IS_CLIFFORD_PHASE_INVERT(mtrx[0], mtrx[3])) ||                                                 \
        (IS_INVERT(mtrx) && IS_CLIFFORD_PHASE_INVERT(mtrx[1], mtrx[2])) ||                                             \
        ((IS_SAME(mtrx[0U], mtrx[1U]) || IS_SAME(mtrx[0U], -mtrx[1U]) || IS_SAME(mtrx[0U], I_CMPLX * mtrx[1U]) ||      \
             IS_SAME(mtrx[0U], -I_CMPLX * mtrx[1U])) &&                                                                \
            (IS_SAME(mtrx[0U], mtrx[2U]) || IS_SAME(mtrx[0U], -mtrx[2U]) || IS_SAME(mtrx[0U], I_CMPLX * mtrx[2U]) ||   \
                IS_SAME(mtrx[0U], -I_CMPLX * mtrx[2U])) &&                                                             \
            (IS_SAME(mtrx[0U], mtrx[3U]) || IS_SAME(mtrx[0U], -mtrx[3U]) || IS_SAME(mtrx[0U], I_CMPLX * mtrx[3U]) ||   \
                IS_SAME(mtrx[0U], -I_CMPLX * mtrx[3U]))))
#define IS_PHASE(mtrx) (IS_NORM_0(mtrx[1U]) && IS_NORM_0(mtrx[2U]))
#define IS_INVERT(mtrx) (IS_NORM_0(mtrx[0U]) && IS_NORM_0(mtrx[3U]))

namespace Qrack {

#if ENABLE_QBDT_CPU_PARALLEL && ENABLE_PTHREAD
const unsigned numThreads = std::thread::hardware_concurrency() << 1U;
#if ENABLE_ENV_VARS
const bitLenInt pStridePow =
    (((bitLenInt)(getenv("QRACK_PSTRIDEPOW") ? std::stoi(std::string(getenv("QRACK_PSTRIDEPOW"))) : PSTRIDEPOW)) +
        7U) >>
    1U;
#else
const bitLenInt pStridePow = (PSTRIDEPOW + 7U) >> 1U;
#endif
const bitCapInt pStride = pow2(pStridePow);
#endif

QBdtNodeInterfacePtr QBdtNode::Prune(bitLenInt depth, bitLenInt parDepth, const bool& isCliffordBlocked)
{
    if (!depth) {
        return shared_from_this();
    }

    // If scale of this node is zero, nothing under it makes a difference.
    if (IS_NODE_0(scale)) {
        SetZero();
        return shared_from_this();
    }

    QBdtNodeInterfacePtr b0 = branches[0U];
    if (!b0) {
        SetZero();
        return shared_from_this();
    }
    QBdtNodeInterfacePtr b1 = branches[1U];

    // Prune recursively to depth.
    --depth;

    if (b0.get() == b1.get()) {
<<<<<<< HEAD
        std::lock_guard<std::mutex> lock(*(b0->mtx.get()));
        branches[0U] = b0->Prune(depth, parDepth, isCliffordBlocked);
    } else {
        std::lock(*(b0->mtx.get()), *(b1->mtx.get()));
        std::lock_guard<std::mutex> lock0(*(b0->mtx.get()), std::adopt_lock);
        std::lock_guard<std::mutex> lock1(*(b1->mtx.get()), std::adopt_lock);
=======
#if ENABLE_QBDT_CPU_PARALLEL && ENABLE_PTHREAD
        std::lock_guard<std::mutex> lock(b0->mtx);
#endif
        b0->Prune(depth, parDepth);
    } else {
#if ENABLE_QBDT_CPU_PARALLEL && ENABLE_PTHREAD
        std::lock(b0->mtx, b1->mtx);
        std::lock_guard<std::mutex> lock0(b0->mtx, std::adopt_lock);
        std::lock_guard<std::mutex> lock1(b1->mtx, std::adopt_lock);
>>>>>>> aa24de6c

        bitCapInt _t;
        bi_div_mod(pow2(depth), pStride, &_t, NULL);
        unsigned underThreads = (bitCapIntOcl)_t;

        if (underThreads == 1U) {
            underThreads = 0U;
        }
        if ((depth >= pStridePow) && (bi_compare((pow2(parDepth) * (underThreads + 1U)), numThreads) <= 0)) {
            ++parDepth;

            std::future<void> future0 =
                std::async(std::launch::async, [&] { branches[0U] = b0->Prune(depth, parDepth, isCliffordBlocked); });
            branches[1U] = b1->Prune(depth, parDepth, isCliffordBlocked);

            future0.get();
        } else {
            branches[0U] = b0->Prune(depth, parDepth, isCliffordBlocked);
            branches[1U] = b1->Prune(depth, parDepth, isCliffordBlocked);
        }
#else
        branches[0U] = b0->Prune(depth, parDepth, isCliffordBlocked);
        branches[1U] = b1->Prune(depth, parDepth, isCliffordBlocked);
#endif
    }

    Normalize();

    QBdtNodeInterfacePtr b0Ref = b0;
    QBdtNodeInterfacePtr b1Ref = b1;

    b0 = branches[0U];
    b1 = branches[1U];

    // When we lock a peer pair of (distinct) nodes, deadlock can arise from not locking both at once.
    // However, we can't assume that peer pairs of nodes don't point to the same memory (and mutex).
    // As we're locked on the node above already, our shared_ptr copies are safe.
    if (b0.get() == b1.get()) {
<<<<<<< HEAD
        std::lock_guard<std::mutex> lock(*(b0->mtx.get()));
=======
#if ENABLE_QBDT_CPU_PARALLEL && ENABLE_PTHREAD
        std::lock_guard<std::mutex> lock(b0->mtx);
#endif
>>>>>>> aa24de6c

        const complex phaseFac = std::polar(ONE_R1, (real1)(std::arg(b0->scale)));
        scale *= phaseFac;
        b0->scale /= phaseFac;

        // Phase factor applied, and branches point to same object.
        return shared_from_this();
    }

<<<<<<< HEAD
    std::lock(*(b0->mtx.get()), *(b1->mtx.get()));
    std::lock_guard<std::mutex> lock0(*(b0->mtx.get()), std::adopt_lock);
    std::lock_guard<std::mutex> lock1(*(b1->mtx.get()), std::adopt_lock);
=======
#if ENABLE_QBDT_CPU_PARALLEL && ENABLE_PTHREAD
    std::lock(b0->mtx, b1->mtx);
    std::lock_guard<std::mutex> lock0(b0->mtx, std::adopt_lock);
    std::lock_guard<std::mutex> lock1(b1->mtx, std::adopt_lock);
#endif
>>>>>>> aa24de6c

    if (IS_NODE_0(b0->scale)) {
        b0->SetZero();
        b1->scale /= abs(b1->scale);
    } else if (IS_NODE_0(b1->scale)) {
        b1->SetZero();
        b0->scale /= abs(b0->scale);
    }

    const complex phaseFac =
        std::polar(ONE_R1, (real1)((b0->scale == ZERO_CMPLX) ? std::arg(b1->scale) : std::arg(b0->scale)));
    scale *= phaseFac;

    b0->scale /= phaseFac;
    b1->scale /= phaseFac;

    if (b0->IsStabilizer() || b1->IsStabilizer()) {
        if (isCliffordBlocked) {
            return shared_from_this();
        }

        if (b0->isEqualUnder(b1)) {
            const real1 prob = std::min(ONE_R1, std::max(ZERO_R1, norm(b1->scale)));
            const real1 sqrtProb = sqrt(prob);
            const real1 sqrt1MinProb = sqrt(std::min(ONE_R1, std::max(ZERO_R1, ONE_R1 - prob)));
            const complex phase0 = IS_NODE_0(b0->scale) ? ONE_CMPLX : std::polar(ONE_R1, arg(b0->scale));
            const complex phase1 = IS_NODE_0(b1->scale) ? ONE_CMPLX : std::polar(ONE_R1, arg(b1->scale));
            const complex mtrx[4U]{ sqrt1MinProb * phase0, sqrtProb * phase0, sqrtProb * phase1,
                -sqrt1MinProb * phase1 };

            if (IS_CLIFFORD(mtrx)) {
                Branch(2U);
                const QBdtQStabilizerNodePtr& sNode =
                    std::dynamic_pointer_cast<QBdtQStabilizerNode>(b0->IsStabilizer() ? b0 : b1);
                const QUnitCliffordPtr qReg = sNode->GetReg();
                sNode->scale = scale;
                sNode->mtx = mtx;
                if (true) {
                    std::lock_guard<std::mutex> lock(*(qReg->mtx.get()));
                    if (sNode->ancillaCount) {
                        // Reuse an ancilla if possible, before allocating a new qubit.
                        --(sNode->ancillaCount);
                        qReg->ROL(1U, 0U, qReg->GetQubitCount());
                    } else {
                        qReg->Allocate(0U, 1U);
                    }
                    qReg->Mtrx(mtrx, 0);
                }

                return sNode->Prune();
            }
        }

        return shared_from_this();
    }

    // Now, we try to combine pointers to equivalent branches.
    const bitCapInt depthPow = pow2(depth);
    // Combine single elements at bottom of full depth, up to where branches are equal below:
    _par_for_qbdt(depthPow, [&](const bitCapInt& i) {
        const size_t topBit = SelectBit(i, depth - 1U);
        QBdtNodeInterfacePtr leaf0 = b0->branches[topBit];
        QBdtNodeInterfacePtr leaf1 = b1->branches[topBit];

        if (!leaf0 || !leaf1 || (leaf0.get() == leaf1.get())) {
            // WARNING: Mutates loop control variable!
            return (bitCapInt)(pow2(depth) - ONE_BCI);
        }

#if ENABLE_QBDT_CPU_PARALLEL && ENABLE_PTHREAD
        if (true) {
            std::lock(*(leaf0->mtx.get()), *(leaf1->mtx.get()));
            std::lock_guard<std::mutex> lock00(*(leaf0->mtx.get()), std::adopt_lock);
            std::lock_guard<std::mutex> lock11(*(leaf1->mtx.get()), std::adopt_lock);

            if (leaf0->isEqual(leaf1)) {
                b1->branches[topBit] = b0->branches[topBit];

                // WARNING: Mutates loop control variable!
                return (bitCapInt)(pow2(depth) - ONE_BCI);
            }
        }
#else
        if (leaf0->isEqual(leaf1)) {
            b1->branches[topBit] = b0->branches[topBit];

            // WARNING: Mutates loop control variable!
            return (bitCapInt)(pow2(depth) - ONE_BCI);
        }
#endif

        for (bitLenInt j = 1U; j < depth; ++j) {
            size_t bit = SelectBit(i, depth - (j + 1U));

            const QBdtNodeInterfacePtr& lRef = leaf0;
            const QBdtNodeInterfacePtr& rRef = leaf1;

<<<<<<< HEAD
            std::lock(*(lRef->mtx.get()), *(rRef->mtx.get()));
            std::lock_guard<std::mutex> lock0(*(lRef->mtx.get()), std::adopt_lock);
            std::lock_guard<std::mutex> lock1(*(rRef->mtx.get()), std::adopt_lock);

            if (leaf0->IsStabilizer() || leaf1->IsStabilizer()) {
                // Sets branches equal if true.
                leaf0->isEqualUnder(leaf1);

                // WARNING: Mutates loop control variable!
                return (bitCapInt)(pow2(depth - j) - ONE_BCI);
            }
=======
#if ENABLE_QBDT_CPU_PARALLEL && ENABLE_PTHREAD
            std::lock(lRef->mtx, rRef->mtx);
            std::lock_guard<std::mutex> lock0(lRef->mtx, std::adopt_lock);
            std::lock_guard<std::mutex> lock1(rRef->mtx, std::adopt_lock);
#endif
>>>>>>> aa24de6c

            leaf0 = lRef->branches[bit];
            leaf1 = rRef->branches[bit];

            if (!leaf0 || !leaf1 || (leaf0.get() == leaf1.get())) {
                // WARNING: Mutates loop control variable!
                return (bitCapInt)(pow2(depth - j) - ONE_BCI);
            }

<<<<<<< HEAD
            std::lock(*(leaf0->mtx.get()), *(leaf1->mtx.get()));
            std::lock_guard<std::mutex> lock00(*(leaf0->mtx.get()), std::adopt_lock);
            std::lock_guard<std::mutex> lock11(*(leaf1->mtx.get()), std::adopt_lock);
=======
#if ENABLE_QBDT_CPU_PARALLEL && ENABLE_PTHREAD
            std::lock(leaf0->mtx, leaf1->mtx);
            std::lock_guard<std::mutex> lock00(leaf0->mtx, std::adopt_lock);
            std::lock_guard<std::mutex> lock11(leaf1->mtx, std::adopt_lock);
#endif
>>>>>>> aa24de6c

            if (leaf0->isEqual(leaf1)) {
                lRef->branches[bit] = rRef->branches[bit];

                // WARNING: Mutates loop control variable!
                return (bitCapInt)(pow2(depth - j) - ONE_BCI);
            }
        }

        return ZERO_BCI;
    });

    if (b0 == b1) {
        branches[1U] = branches[0U];
    }

    return shared_from_this();
}

void QBdtNode::Branch(bitLenInt depth, bitLenInt parDepth)
{
    if (!depth) {
        return;
    }

    if (IS_NODE_0(scale)) {
        SetZero();
        return;
    }

    if (!branches[0U] || !branches[1U]) {
        branches[0U] = std::make_shared<QBdtNode>(SQRT1_2_R1);
        branches[1U] = std::make_shared<QBdtNode>(SQRT1_2_R1);
    } else {
        // Split all clones.
#if ENABLE_QBDT_CPU_PARALLEL && ENABLE_PTHREAD
        if (true) {
            QBdtNodeInterfacePtr b0 = branches[0U];
            std::lock_guard<std::mutex> lock(b0->mtx);
            branches[0U] = b0->ShallowClone();
        }
        if (true) {
            QBdtNodeInterfacePtr b1 = branches[1U];
            std::lock_guard<std::mutex> lock(b1->mtx);
            branches[1U] = b1->ShallowClone();
        }
#else
        branches[0U] = branches[0U]->ShallowClone();
        branches[1U] = branches[1U]->ShallowClone();
#endif
    }

    --depth;

    QBdtNodeInterfacePtr& b0 = branches[0U];
    QBdtNodeInterfacePtr& b1 = branches[1U];

#if ENABLE_QBDT_CPU_PARALLEL && ENABLE_PTHREAD
    if ((depth <= pStridePow) || (bi_compare(pow2(parDepth), numThreads) > 0)) {
        if (true) {
            std::lock_guard<std::mutex> lock(b0->mtx);
            b0->Branch(depth, parDepth);
        }
        if (true) {
            std::lock_guard<std::mutex> lock(b1->mtx);
            b1->Branch(depth, parDepth);
        }
        return;
    }

    ++parDepth;

    std::future<void> future0 = std::async(std::launch::async, [&] {
        std::lock_guard<std::mutex> lock(b0->mtx);
        b0->Branch(depth, parDepth);
    });
    if (true) {
        std::lock_guard<std::mutex> lock(b1->mtx);
        b1->Branch(depth, parDepth);
    }
    future0.get();
#else
    b0->Branch(depth, parDepth);
    b1->Branch(depth, parDepth);
#endif
}

void QBdtNode::Normalize(bitLenInt depth)
{
    if (!depth) {
        return;
    }

    if (IS_NODE_0(scale)) {
        SetZero();
        return;
    }

    QBdtNodeInterfacePtr b0 = branches[0U];
    if (!b0) {
        SetZero();
        return;
    }
    QBdtNodeInterfacePtr b1 = branches[1U];

    --depth;
    if (b0.get() == b1.get()) {
<<<<<<< HEAD
        std::lock_guard<std::mutex> lock(*(b0->mtx.get()));
=======
#if ENABLE_QBDT_CPU_PARALLEL && ENABLE_PTHREAD
        std::lock_guard<std::mutex> lock(b0->mtx);
#endif
>>>>>>> aa24de6c

        const real1 nrm = (real1)sqrt(2 * norm(b0->scale));

        b0->Normalize(depth);
        b0->scale *= ONE_R1 / nrm;
    } else {
<<<<<<< HEAD
        std::lock(*(b0->mtx.get()), *(b1->mtx.get()));
        std::lock_guard<std::mutex> lock0(*(b0->mtx.get()), std::adopt_lock);
        std::lock_guard<std::mutex> lock1(*(b1->mtx.get()), std::adopt_lock);
=======
#if ENABLE_QBDT_CPU_PARALLEL && ENABLE_PTHREAD
        std::lock(b0->mtx, b1->mtx);
        std::lock_guard<std::mutex> lock0(b0->mtx, std::adopt_lock);
        std::lock_guard<std::mutex> lock1(b1->mtx, std::adopt_lock);
#endif
>>>>>>> aa24de6c

        const real1 nrm = sqrt(norm(b0->scale) + norm(b1->scale));

        b0->Normalize(depth);
        b1->Normalize(depth);

        b0->scale *= ONE_R1 / nrm;
        b1->scale *= ONE_R1 / nrm;
    }
}

QBdtNodeInterfacePtr QBdtNode::PopSpecial(bitLenInt depth, bitLenInt parDepth)
{
    if (!depth) {
        return shared_from_this();
    }

    if (norm(scale) <= _qrack_qbdt_sep_thresh) {
        SetZero();
        return shared_from_this();
    }

    --depth;

    const QBdtNodeInterfacePtr b0 = branches[0U];
    const QBdtNodeInterfacePtr b1 = branches[1U];

    if (b0.get() == b1.get()) {
        std::lock_guard<std::mutex> lock(*(b0->mtx.get()));
        branches[0U] = b0->PopSpecial(depth, parDepth);
        branches[1U] = branches[0U];
    } else {
        std::lock(*(b0->mtx.get()), *(b1->mtx.get()));
        std::lock_guard<std::mutex> lock0(*(b0->mtx.get()), std::adopt_lock);
        std::lock_guard<std::mutex> lock1(*(b1->mtx.get()), std::adopt_lock);
        branches[0U] = b0->PopSpecial(depth, parDepth);
        branches[1U] = b1->PopSpecial(depth, parDepth);
    }

    return shared_from_this();
}

void QBdtNode::PopStateVector(bitLenInt depth, bitLenInt parDepth)
{
    if (!depth) {
        return;
    }

    if (IS_NODE_0(scale)) {
        SetZero();
        return;
    }

    QBdtNodeInterfacePtr b0 = branches[0U];
    if (!b0) {
        SetZero();
        return;
    }
    QBdtNodeInterfacePtr b1 = branches[1U];

    // Depth-first
    --depth;
    if (b0.get() == b1.get()) {
<<<<<<< HEAD
        std::lock_guard<std::mutex> lock(*(b0->mtx.get()));
=======
#if ENABLE_QBDT_CPU_PARALLEL && ENABLE_PTHREAD
        std::lock_guard<std::mutex> lock(b0->mtx);
#endif
>>>>>>> aa24de6c
        b0->PopStateVector(depth);

        const real1 nrm = (real1)(2 * norm(b0->scale));

        if (nrm <= _qrack_qbdt_sep_thresh) {
            scale = ZERO_CMPLX;
            branches[0U] = NULL;
            branches[1U] = NULL;

            return;
        }

        scale = std::polar((real1)sqrt(nrm), (real1)std::arg(b0->scale));
        b0->scale /= scale;

        return;
    }

    ++parDepth;

<<<<<<< HEAD
    std::lock(*(b0->mtx.get()), *(b1->mtx.get()));
    std::lock_guard<std::mutex> lock0(*(b0->mtx.get()), std::adopt_lock);
    std::lock_guard<std::mutex> lock1(*(b1->mtx.get()), std::adopt_lock);
=======
#if ENABLE_QBDT_CPU_PARALLEL && ENABLE_PTHREAD
    std::lock(b0->mtx, b1->mtx);
    std::lock_guard<std::mutex> lock0(b0->mtx, std::adopt_lock);
    std::lock_guard<std::mutex> lock1(b1->mtx, std::adopt_lock);
#endif
>>>>>>> aa24de6c

    b0->PopStateVector(depth);
    b1->PopStateVector(depth);

    const real1 nrm0 = norm(b0->scale);
    const real1 nrm1 = norm(b1->scale);

    if ((nrm0 + nrm1) <= _qrack_qbdt_sep_thresh) {
        scale = ZERO_CMPLX;
        branches[0U] = NULL;
        branches[1U] = NULL;

        return;
    }

    if (nrm0 <= _qrack_qbdt_sep_thresh) {
        scale = b1->scale;
        b0->SetZero();
        b1->scale = ONE_CMPLX;
        return;
    }

    if (nrm1 <= _qrack_qbdt_sep_thresh) {
        scale = b0->scale;
        b0->scale = ONE_CMPLX;
        b1->SetZero();
        return;
    }

    scale = std::polar((real1)sqrt(nrm0 + nrm1), (real1)std::arg(b0->scale));
    b0->scale /= scale;
    b1->scale /= scale;
}

void QBdtNode::InsertAtDepth(QBdtNodeInterfacePtr b, bitLenInt depth, const bitLenInt& size, bitLenInt parDepth)
{
    if (!b) {
        return;
    }

    if (IS_NODE_0(scale)) {
        SetZero();
        return;
    }

    QBdtNodeInterfacePtr b0 = branches[0U];
    QBdtNodeInterfacePtr b1 = branches[1U];

    if (!depth) {
        if (!size) {
            return;
        }

        QBdtNodeInterfacePtr c = ShallowClone();

        if (true) {
#if ENABLE_QBDT_CPU_PARALLEL && ENABLE_PTHREAD
            std::lock_guard<std::mutex> lock(b->mtx);
#endif
            scale = b->scale;
            branches[0U] = b->branches[0U]->ShallowClone();
            branches[1U] = b->branches[1U]->ShallowClone();
        }

        InsertAtDepth(c, size, 0U, parDepth);

        return;
    }
    --depth;

    if (b0.get() == b1.get()) {
#if ENABLE_QBDT_CPU_PARALLEL && ENABLE_PTHREAD
        std::lock_guard<std::mutex> lockb(b->mtx);
        std::lock_guard<std::mutex> lock(b0->mtx);
#endif

        if (!depth && size) {
<<<<<<< HEAD
            std::lock_guard<std::mutex> lock(*(b0->mtx.get()));
            QBdtNodeInterfacePtr n0 = std::make_shared<QBdtNode>(b0->scale, b->branches);
            branches[0U] = n0;
            branches[1U] = n0;
            std::lock_guard<std::mutex> nLock(*(n0->mtx.get()));
=======
            QBdtNodeInterfacePtr n0 = std::make_shared<QBdtNode>(b0->scale, b->branches);
            branches[0U] = n0;
            branches[1U] = n0;

#if ENABLE_QBDT_CPU_PARALLEL && ENABLE_PTHREAD
            std::lock_guard<std::mutex> nLock(n0->mtx);
#endif
>>>>>>> aa24de6c
            n0->InsertAtDepth(b, size, 0U, parDepth);

            return;
        }

<<<<<<< HEAD
        std::lock_guard<std::mutex> lock(*(b0->mtx.get()));
=======
>>>>>>> aa24de6c
        b0->InsertAtDepth(b, depth, size, parDepth);

        return;
    }

    if (!depth && size) {
<<<<<<< HEAD
        std::lock(*(b0->mtx.get()), *(b1->mtx.get()));
        std::lock_guard<std::mutex> lock0(*(b0->mtx.get()), std::adopt_lock);
        std::lock_guard<std::mutex> lock1(*(b1->mtx.get()), std::adopt_lock);
=======
#if ENABLE_QBDT_CPU_PARALLEL && ENABLE_PTHREAD
        std::lock_guard<std::mutex> lockb(b->mtx);
        std::lock(b0->mtx, b1->mtx);
        std::lock_guard<std::mutex> lock0(b0->mtx, std::adopt_lock);
        std::lock_guard<std::mutex> lock1(b1->mtx, std::adopt_lock);
#endif
>>>>>>> aa24de6c

        if (IS_NODE_0(b0->scale)) {
            branches[1U] = std::make_shared<QBdtNode>(b1->scale, b->branches);
            QBdtNodeInterfacePtr n1 = branches[1U];
<<<<<<< HEAD
            std::lock_guard<std::mutex> nLock(*(n1->mtx.get()));
=======
#if ENABLE_QBDT_CPU_PARALLEL && ENABLE_PTHREAD
            std::lock_guard<std::mutex> nLock(n1->mtx);
#endif
>>>>>>> aa24de6c
            n1->InsertAtDepth(b, size, 0U, parDepth);
        } else if (IS_NODE_0(b0->scale)) {
            branches[0U] = std::make_shared<QBdtNode>(b0->scale, b->branches);
            QBdtNodeInterfacePtr n0 = branches[0U];
<<<<<<< HEAD
            std::lock_guard<std::mutex> nLock(*(n0->mtx.get()));
=======
#if ENABLE_QBDT_CPU_PARALLEL && ENABLE_PTHREAD
            std::lock_guard<std::mutex> nLock(n0->mtx);
#endif
>>>>>>> aa24de6c
            n0->InsertAtDepth(b, size, 0U, parDepth);
        } else {
            branches[0U] = std::make_shared<QBdtNode>(b0->scale, b->branches);
            branches[1U] = std::make_shared<QBdtNode>(b1->scale, b->branches);
            QBdtNodeInterfacePtr n0 = branches[0U];
            QBdtNodeInterfacePtr n1 = branches[1U];

#if ENABLE_QBDT_CPU_PARALLEL && ENABLE_PTHREAD
            // These were just created, so there's no chance of deadlock in separate locks.
            std::lock_guard<std::mutex> nLock0(*(n0->mtx.get()));
            std::lock_guard<std::mutex> nLock1(*(n1->mtx.get()));

            if ((depth >= pStridePow) || (bi_compare(pow2(parDepth), numThreads) <= 0)) {
                ++parDepth;

                std::future<void> future0 =
                    std::async(std::launch::async, [&] { n0->InsertAtDepth(b, size, 0U, parDepth); });
                n1->InsertAtDepth(b, size, 0U, parDepth);

                future0.get();
            } else {
                n0->InsertAtDepth(b, size, 0U, parDepth);
                n1->InsertAtDepth(b, size, 0U, parDepth);
            }
#else
            n0->InsertAtDepth(b, size, 0U, parDepth);
            n1->InsertAtDepth(b, size, 0U, parDepth);
#endif
        }

        return;
    }

<<<<<<< HEAD
    std::lock(*(b0->mtx.get()), *(b1->mtx.get()));
    std::lock_guard<std::mutex> lock0(*(b0->mtx.get()), std::adopt_lock);
    std::lock_guard<std::mutex> lock1(*(b1->mtx.get()), std::adopt_lock);
=======
#if ENABLE_QBDT_CPU_PARALLEL && ENABLE_PTHREAD
    std::lock(b0->mtx, b1->mtx);
    std::lock_guard<std::mutex> lock0(b0->mtx, std::adopt_lock);
    std::lock_guard<std::mutex> lock1(b1->mtx, std::adopt_lock);
>>>>>>> aa24de6c

    if ((depth >= pStridePow) || (bi_compare(pow2(parDepth), numThreads) <= 0)) {
        ++parDepth;

        std::future<void> future0 =
            std::async(std::launch::async, [&] { b0->InsertAtDepth(b, depth, size, parDepth); });
        b1->InsertAtDepth(b, depth, size, parDepth);

        future0.get();
    } else {
        b0->InsertAtDepth(b, depth, size, parDepth);
        b1->InsertAtDepth(b, depth, size, parDepth);
    }
#else
    b0->InsertAtDepth(b, depth, size, parDepth);
    b1->InsertAtDepth(b, depth, size, parDepth);
#endif
}

<<<<<<< HEAD
#if ENABLE_COMPLEX_X2
QBdtNodeInterfacePtr QBdtNode::Apply2x2(const complex2& mtrxCol1, const complex2& mtrxCol2,
    const complex2& mtrxColShuff1, const complex2& mtrxColShuff2, bitLenInt depth)
=======
#ifdef ENABLE_COMPLEX_X2
void QBdtNode::Apply2x2(const complex2& mtrxCol1, const complex2& mtrxCol2, const complex2& mtrxColShuff1,
    const complex2& mtrxColShuff2, bitLenInt depth)
>>>>>>> aa24de6c
{
    if (!depth) {
        return shared_from_this();
    }

    Branch();
    QBdtNodeInterfacePtr b0 = branches[0U];
    QBdtNodeInterfacePtr b1 = branches[1U];

    if (IS_NORM_0(mtrxCol2.c(0U)) && IS_NORM_0(mtrxCol1.c(1U))) {
#if ENABLE_QBDT_CPU_PARALLEL && ENABLE_PTHREAD
        if (true) {
            std::lock(*(b0->mtx.get()), *(b1->mtx.get()));
            std::lock_guard<std::mutex> lock0(*(b0->mtx.get()), std::adopt_lock);
            std::lock_guard<std::mutex> lock1(*(b1->mtx.get()), std::adopt_lock);

            b0->scale *= mtrxCol1.c(0U);
            b1->scale *= mtrxCol2.c(1U);
        }
<<<<<<< HEAD
=======
#else
        b0->scale *= mtrxCol1.c(0U);
        b1->scale *= mtrxCol2.c(1U);
#endif
        Prune();
>>>>>>> aa24de6c

        return Prune();
    }

    if (IS_NORM_0(mtrxCol1.c(0U)) && IS_NORM_0(mtrxCol2.c(1U))) {
#if ENABLE_QBDT_CPU_PARALLEL && ENABLE_PTHREAD
        if (true) {
            std::lock(*(b0->mtx.get()), *(b1->mtx.get()));
            std::lock_guard<std::mutex> lock0(*(b0->mtx.get()), std::adopt_lock);
            std::lock_guard<std::mutex> lock1(*(b1->mtx.get()), std::adopt_lock);

            branches[0U].swap(branches[1U]);
            b1->scale *= mtrxCol2.c(0U);
            b0->scale *= mtrxCol1.c(1U);
        }
<<<<<<< HEAD
=======
#else
        branches[0U].swap(branches[1U]);
        b1->scale *= mtrxCol2.c(0U);
        b0->scale *= mtrxCol1.c(1U);
#endif
        Prune();
>>>>>>> aa24de6c

        return Prune();
    }

    PushStateVector(mtrxCol1, mtrxCol2, mtrxColShuff1, mtrxColShuff2, branches[0U], branches[1U], depth);

    return Prune(depth);
}

void QBdtNode::PushStateVector(const complex2& mtrxCol1, const complex2& mtrxCol2, const complex2& mtrxColShuff1,
    const complex2& mtrxColShuff2, QBdtNodeInterfacePtr& b0, QBdtNodeInterfacePtr& b1, bitLenInt depth,
    bitLenInt parDepth)
{
<<<<<<< HEAD
    std::lock(*(b0->mtx.get()), *(b1->mtx.get()));
    std::lock_guard<std::mutex> lock0(*(b0->mtx.get()), std::adopt_lock);
    std::lock_guard<std::mutex> lock1(*(b1->mtx.get()), std::adopt_lock);
=======
#if ENABLE_QBDT_CPU_PARALLEL && ENABLE_PTHREAD
    std::lock(b0->mtx, b1->mtx);
    std::lock_guard<std::mutex> lock0(b0->mtx, std::adopt_lock);
    std::lock_guard<std::mutex> lock1(b1->mtx, std::adopt_lock);
#endif
>>>>>>> aa24de6c

    const bool isB0Zero = IS_NODE_0(b0->scale);
    const bool isB1Zero = IS_NODE_0(b1->scale);

    if (isB0Zero && isB1Zero) {
        b0->SetZero();
        b1->SetZero();

        return;
    }

    if (isB0Zero) {
        b0 = b1->ShallowClone();
        b0->scale = ZERO_CMPLX;
    }

    if (isB1Zero) {
        b1 = b0->ShallowClone();
        b1->scale = ZERO_CMPLX;
    }

    if (isB0Zero || isB1Zero) {
        complex2 qubit(b0->scale, b1->scale);
        qubit = matrixMul(mtrxCol1, mtrxCol2, mtrxColShuff1, mtrxColShuff2, qubit);
        b0->scale = qubit.c(0U);
        b1->scale = qubit.c(1U);

        return;
    }

    if (b0->IsStabilizer() != b1->IsStabilizer()) {
        if (b0->IsStabilizer()) {
            b0->Branch();
            b0 = b0->PopSpecial();
        } else {
            b1->Branch();
            b1 = b1->PopSpecial();
        }
    }

    if (b0->isEqualUnder(b1)) {
        complex2 qubit(b0->scale, b1->scale);
        qubit = matrixMul(mtrxCol1, mtrxCol2, mtrxColShuff1, mtrxColShuff2, qubit);
        b0->scale = qubit.c(0U);
        b1->scale = qubit.c(1U);

        return;
    }

    if (!depth) {
        throw std::out_of_range("QBdtNode::PushStateVector() not implemented at depth=0! (You didn't push to root "
                                "depth, or root depth lacks method implementation.)");
    }

    b0->Branch();
    b1->Branch();

    b0 = b0->PopSpecial();
    b1 = b1->PopSpecial();

    // For parallelism, keep shared_ptr from deallocating.
    QBdtNodeInterfacePtr& b00 = b0->branches[0U];
    QBdtNodeInterfacePtr& b01 = b0->branches[1U];
    QBdtNodeInterfacePtr& b10 = b1->branches[0U];
    QBdtNodeInterfacePtr& b11 = b1->branches[1U];

<<<<<<< HEAD
=======
    if (!b00) {
        b0->PushSpecial(mtrxCol1, mtrxCol2, mtrxColShuff1, mtrxColShuff2, b1);

        b0->PopStateVector();
        b1->PopStateVector();

        return;
    }

#if ENABLE_QBDT_CPU_PARALLEL && ENABLE_PTHREAD
>>>>>>> aa24de6c
    if (true) {
        std::lock(*(b00->mtx.get()), *(b01->mtx.get()));
        std::lock_guard<std::mutex> lock0(*(b00->mtx.get()), std::adopt_lock);
        std::lock_guard<std::mutex> lock1(*(b01->mtx.get()), std::adopt_lock);
        b00->scale *= b0->scale;
        b01->scale *= b0->scale;
    }
#else
    b00->scale *= b0->scale;
    b01->scale *= b0->scale;
#endif
    b0->scale = SQRT1_2_R1;

#if ENABLE_QBDT_CPU_PARALLEL && ENABLE_PTHREAD
    if (true) {
        std::lock(*(b10->mtx.get()), *(b11->mtx.get()));
        std::lock_guard<std::mutex> lock0(*(b10->mtx.get()), std::adopt_lock);
        std::lock_guard<std::mutex> lock1(*(b11->mtx.get()), std::adopt_lock);
        b10->scale *= b1->scale;
        b11->scale *= b1->scale;
    }
#else
    b10->scale *= b1->scale;
    b11->scale *= b1->scale;
#endif
    b1->scale = SQRT1_2_R1;

    --depth;
#if ENABLE_QBDT_CPU_PARALLEL && ENABLE_PTHREAD
    if ((depth >= pStridePow) || (bi_compare(pow2(parDepth), numThreads) <= 0)) {
        ++parDepth;

        std::future<void> future0 = std::async(std::launch::async,
            [&] { b0->PushStateVector(mtrxCol1, mtrxCol2, mtrxColShuff1, mtrxColShuff2, b00, b10, depth, parDepth); });
        b1->PushStateVector(mtrxCol1, mtrxCol2, mtrxColShuff1, mtrxColShuff2, b01, b11, depth, parDepth);

        future0.get();
    } else {
        b0->PushStateVector(mtrxCol1, mtrxCol2, mtrxColShuff1, mtrxColShuff2, b00, b10, depth, parDepth);
        b1->PushStateVector(mtrxCol1, mtrxCol2, mtrxColShuff1, mtrxColShuff2, b01, b11, depth, parDepth);
    }
#else
    b0->PushStateVector(mtrxCol1, mtrxCol2, mtrxColShuff1, mtrxColShuff2, b00, b10, depth);
    b1->PushStateVector(mtrxCol1, mtrxCol2, mtrxColShuff1, mtrxColShuff2, b01, b11, depth);
#endif

    b0->PopStateVector();
    b1->PopStateVector();
}
#else
QBdtNodeInterfacePtr QBdtNode::Apply2x2(complex const* mtrx, bitLenInt depth)
{
    if (!depth) {
        return shared_from_this();
    }

    Branch();
    QBdtNodeInterfacePtr b0 = branches[0U];
    QBdtNodeInterfacePtr b1 = branches[1U];

    if (IS_NORM_0(mtrx[1U]) && IS_NORM_0(mtrx[2U])) {
#if ENABLE_QBDT_CPU_PARALLEL && ENABLE_PTHREAD
        if (true) {
            std::lock(*(b0->mtx.get()), *(b1->mtx.get()));
            std::lock_guard<std::mutex> lock0(*(b0->mtx.get()), std::adopt_lock);
            std::lock_guard<std::mutex> lock1(*(b1->mtx.get()), std::adopt_lock);

            b0->scale *= mtrx[0U];
            b1->scale *= mtrx[3U];
        }
<<<<<<< HEAD
=======
#else
        b0->scale *= mtrx[0U];
        b1->scale *= mtrx[3U];
#endif
        Prune();
>>>>>>> aa24de6c

        return Prune();
    }

    if (IS_NORM_0(mtrx[0U]) && IS_NORM_0(mtrx[3U])) {
#if ENABLE_QBDT_CPU_PARALLEL && ENABLE_PTHREAD
        if (true) {
            std::lock(*(b0->mtx.get()), *(b1->mtx.get()));
            std::lock_guard<std::mutex> lock0(*(b0->mtx.get()), std::adopt_lock);
            std::lock_guard<std::mutex> lock1(*(b1->mtx.get()), std::adopt_lock);

            branches[0U].swap(branches[1U]);
            b1->scale *= mtrx[1U];
            b0->scale *= mtrx[2U];
        }
<<<<<<< HEAD
=======
#else
        branches[0U].swap(branches[1U]);
        b1->scale *= mtrx[1U];
        b0->scale *= mtrx[2U];
#endif
        Prune();
>>>>>>> aa24de6c

        return Prune();
    }

    PushStateVector(mtrx, branches[0U], branches[1U], depth);

    return Prune();
}

void QBdtNode::PushStateVector(
    complex const* mtrx, QBdtNodeInterfacePtr& b0, QBdtNodeInterfacePtr& b1, bitLenInt depth, bitLenInt parDepth)
{
<<<<<<< HEAD
    std::lock(*(b0->mtx.get()), *(b1->mtx.get()));
    std::lock_guard<std::mutex> lock0(*(b0->mtx.get()), std::adopt_lock);
    std::lock_guard<std::mutex> lock1(*(b1->mtx.get()), std::adopt_lock);
=======
#if ENABLE_QBDT_CPU_PARALLEL && ENABLE_PTHREAD
    std::lock(b0->mtx, b1->mtx);
    std::lock_guard<std::mutex> lock0(b0->mtx, std::adopt_lock);
    std::lock_guard<std::mutex> lock1(b1->mtx, std::adopt_lock);
#endif
>>>>>>> aa24de6c

    const bool isB0Zero = IS_NODE_0(b0->scale);
    const bool isB1Zero = IS_NODE_0(b1->scale);

    if (isB0Zero && isB1Zero) {
        b0->SetZero();
        b1->SetZero();

        return;
    }

    if (isB0Zero) {
        b0 = b1->ShallowClone();
        b0->scale = ZERO_CMPLX;
    }

    if (isB1Zero) {
        b1 = b0->ShallowClone();
        b1->scale = ZERO_CMPLX;
    }

    if (isB0Zero || isB1Zero) {
        const complex Y0 = b0->scale;
        const complex Y1 = b1->scale;
        b0->scale = mtrx[0U] * Y0 + mtrx[1U] * Y1;
        b1->scale = mtrx[2U] * Y0 + mtrx[3U] * Y1;

        return;
    }

    if (b0->IsStabilizer() != b1->IsStabilizer()) {
        if (b0->IsStabilizer()) {
            b0->Branch();
            b0 = b0->PopSpecial();
        } else {
            b1->Branch();
            b1 = b1->PopSpecial();
        }
    }

    if (b0->isEqualUnder(b1)) {
        const complex Y0 = b0->scale;
        const complex Y1 = b1->scale;
        b0->scale = mtrx[0U] * Y0 + mtrx[1U] * Y1;
        b1->scale = mtrx[2U] * Y0 + mtrx[3U] * Y1;

        return;
    }

    if (!depth) {
        throw std::out_of_range("QBdtNode::PushStateVector() not implemented at depth=0! (You didn't push to root "
                                "depth, or root depth lacks method implementation.)");
    }

    b0->Branch();
    b1->Branch();

    b0 = b0->PopSpecial();
    b1 = b1->PopSpecial();

    // For parallelism, keep shared_ptr from deallocating.
    QBdtNodeInterfacePtr& b00 = b0->branches[0U];
    QBdtNodeInterfacePtr& b01 = b0->branches[1U];
    QBdtNodeInterfacePtr& b10 = b1->branches[0U];
    QBdtNodeInterfacePtr& b11 = b1->branches[1U];

<<<<<<< HEAD
=======
    if (!b00) {
        b0->PushSpecial(mtrx, b1);

        b0->PopStateVector();
        b1->PopStateVector();

        return;
    }

#if ENABLE_QBDT_CPU_PARALLEL && ENABLE_PTHREAD
>>>>>>> aa24de6c
    if (true) {
        std::lock(*(b00->mtx.get()), *(b01->mtx.get()));
        std::lock_guard<std::mutex> lock0(*(b00->mtx.get()), std::adopt_lock);
        std::lock_guard<std::mutex> lock1(*(b01->mtx.get()), std::adopt_lock);
        b00->scale *= b0->scale;
        b01->scale *= b0->scale;
    }
#else
    b00->scale *= b0->scale;
    b01->scale *= b0->scale;
#endif
    b0->scale = SQRT1_2_R1;

#if ENABLE_QBDT_CPU_PARALLEL && ENABLE_PTHREAD
    if (true) {
        std::lock(*(b10->mtx.get()), *(b11->mtx.get()));
        std::lock_guard<std::mutex> lock0(*(b10->mtx.get()), std::adopt_lock);
        std::lock_guard<std::mutex> lock1(*(b11->mtx.get()), std::adopt_lock);
        b10->scale *= b1->scale;
        b11->scale *= b1->scale;
    }
#else
    b10->scale *= b1->scale;
    b11->scale *= b1->scale;
#endif
    b1->scale = SQRT1_2_R1;

    --depth;
#if ENABLE_QBDT_CPU_PARALLEL && ENABLE_PTHREAD
    if ((depth >= pStridePow) && (bi_compare(pow2(parDepth), numThreads) <= 0)) {
        ++parDepth;

        std::future<void> future0 =
            std::async(std::launch::async, [&] { b0->PushStateVector(mtrx, b00, b10, depth, parDepth); });
        b1->PushStateVector(mtrx, b01, b11, depth, parDepth);

        future0.get();
    } else {
        b0->PushStateVector(mtrx, b00, b10, depth, parDepth);
        b1->PushStateVector(mtrx, b01, b11, depth, parDepth);
    }
#else
    b0->PushStateVector(mtrx, b00, b10, depth);
    b1->PushStateVector(mtrx, b01, b11, depth);
#endif

    b0->PopStateVector();
    b1->PopStateVector();
}
#endif
} // namespace Qrack<|MERGE_RESOLUTION|>--- conflicted
+++ resolved
@@ -76,24 +76,15 @@
     --depth;
 
     if (b0.get() == b1.get()) {
-<<<<<<< HEAD
+#if ENABLE_QBDT_CPU_PARALLEL && ENABLE_PTHREAD
         std::lock_guard<std::mutex> lock(*(b0->mtx.get()));
-        branches[0U] = b0->Prune(depth, parDepth, isCliffordBlocked);
+#endif
+        b0->Prune(depth, parDepth);
     } else {
+#if ENABLE_QBDT_CPU_PARALLEL && ENABLE_PTHREAD
         std::lock(*(b0->mtx.get()), *(b1->mtx.get()));
         std::lock_guard<std::mutex> lock0(*(b0->mtx.get()), std::adopt_lock);
         std::lock_guard<std::mutex> lock1(*(b1->mtx.get()), std::adopt_lock);
-=======
-#if ENABLE_QBDT_CPU_PARALLEL && ENABLE_PTHREAD
-        std::lock_guard<std::mutex> lock(b0->mtx);
-#endif
-        b0->Prune(depth, parDepth);
-    } else {
-#if ENABLE_QBDT_CPU_PARALLEL && ENABLE_PTHREAD
-        std::lock(b0->mtx, b1->mtx);
-        std::lock_guard<std::mutex> lock0(b0->mtx, std::adopt_lock);
-        std::lock_guard<std::mutex> lock1(b1->mtx, std::adopt_lock);
->>>>>>> aa24de6c
 
         bitCapInt _t;
         bi_div_mod(pow2(depth), pStride, &_t, NULL);
@@ -132,13 +123,9 @@
     // However, we can't assume that peer pairs of nodes don't point to the same memory (and mutex).
     // As we're locked on the node above already, our shared_ptr copies are safe.
     if (b0.get() == b1.get()) {
-<<<<<<< HEAD
+#if ENABLE_QBDT_CPU_PARALLEL && ENABLE_PTHREAD
         std::lock_guard<std::mutex> lock(*(b0->mtx.get()));
-=======
-#if ENABLE_QBDT_CPU_PARALLEL && ENABLE_PTHREAD
-        std::lock_guard<std::mutex> lock(b0->mtx);
-#endif
->>>>>>> aa24de6c
+#endif
 
         const complex phaseFac = std::polar(ONE_R1, (real1)(std::arg(b0->scale)));
         scale *= phaseFac;
@@ -148,17 +135,11 @@
         return shared_from_this();
     }
 
-<<<<<<< HEAD
+#if ENABLE_QBDT_CPU_PARALLEL && ENABLE_PTHREAD
     std::lock(*(b0->mtx.get()), *(b1->mtx.get()));
     std::lock_guard<std::mutex> lock0(*(b0->mtx.get()), std::adopt_lock);
     std::lock_guard<std::mutex> lock1(*(b1->mtx.get()), std::adopt_lock);
-=======
-#if ENABLE_QBDT_CPU_PARALLEL && ENABLE_PTHREAD
-    std::lock(b0->mtx, b1->mtx);
-    std::lock_guard<std::mutex> lock0(b0->mtx, std::adopt_lock);
-    std::lock_guard<std::mutex> lock1(b1->mtx, std::adopt_lock);
-#endif
->>>>>>> aa24de6c
+#endif
 
     if (IS_NODE_0(b0->scale)) {
         b0->SetZero();
@@ -256,10 +237,11 @@
             const QBdtNodeInterfacePtr& lRef = leaf0;
             const QBdtNodeInterfacePtr& rRef = leaf1;
 
-<<<<<<< HEAD
+#if ENABLE_QBDT_CPU_PARALLEL && ENABLE_PTHREAD
             std::lock(*(lRef->mtx.get()), *(rRef->mtx.get()));
             std::lock_guard<std::mutex> lock0(*(lRef->mtx.get()), std::adopt_lock);
             std::lock_guard<std::mutex> lock1(*(rRef->mtx.get()), std::adopt_lock);
+#endif
 
             if (leaf0->IsStabilizer() || leaf1->IsStabilizer()) {
                 // Sets branches equal if true.
@@ -268,13 +250,6 @@
                 // WARNING: Mutates loop control variable!
                 return (bitCapInt)(pow2(depth - j) - ONE_BCI);
             }
-=======
-#if ENABLE_QBDT_CPU_PARALLEL && ENABLE_PTHREAD
-            std::lock(lRef->mtx, rRef->mtx);
-            std::lock_guard<std::mutex> lock0(lRef->mtx, std::adopt_lock);
-            std::lock_guard<std::mutex> lock1(rRef->mtx, std::adopt_lock);
-#endif
->>>>>>> aa24de6c
 
             leaf0 = lRef->branches[bit];
             leaf1 = rRef->branches[bit];
@@ -284,17 +259,11 @@
                 return (bitCapInt)(pow2(depth - j) - ONE_BCI);
             }
 
-<<<<<<< HEAD
+#if ENABLE_QBDT_CPU_PARALLEL && ENABLE_PTHREAD
             std::lock(*(leaf0->mtx.get()), *(leaf1->mtx.get()));
             std::lock_guard<std::mutex> lock00(*(leaf0->mtx.get()), std::adopt_lock);
             std::lock_guard<std::mutex> lock11(*(leaf1->mtx.get()), std::adopt_lock);
-=======
-#if ENABLE_QBDT_CPU_PARALLEL && ENABLE_PTHREAD
-            std::lock(leaf0->mtx, leaf1->mtx);
-            std::lock_guard<std::mutex> lock00(leaf0->mtx, std::adopt_lock);
-            std::lock_guard<std::mutex> lock11(leaf1->mtx, std::adopt_lock);
-#endif
->>>>>>> aa24de6c
+#endif
 
             if (leaf0->isEqual(leaf1)) {
                 lRef->branches[bit] = rRef->branches[bit];
@@ -333,12 +302,12 @@
 #if ENABLE_QBDT_CPU_PARALLEL && ENABLE_PTHREAD
         if (true) {
             QBdtNodeInterfacePtr b0 = branches[0U];
-            std::lock_guard<std::mutex> lock(b0->mtx);
+            std::lock_guard<std::mutex> lock(*(b0->mtx.get()));
             branches[0U] = b0->ShallowClone();
         }
         if (true) {
             QBdtNodeInterfacePtr b1 = branches[1U];
-            std::lock_guard<std::mutex> lock(b1->mtx);
+            std::lock_guard<std::mutex> lock(*(b1->mtx.get()));
             branches[1U] = b1->ShallowClone();
         }
 #else
@@ -355,11 +324,11 @@
 #if ENABLE_QBDT_CPU_PARALLEL && ENABLE_PTHREAD
     if ((depth <= pStridePow) || (bi_compare(pow2(parDepth), numThreads) > 0)) {
         if (true) {
-            std::lock_guard<std::mutex> lock(b0->mtx);
+            std::lock_guard<std::mutex> lock(*(b0->mtx.get()));
             b0->Branch(depth, parDepth);
         }
         if (true) {
-            std::lock_guard<std::mutex> lock(b1->mtx);
+            std::lock_guard<std::mutex> lock(*(b1->mtx.get()));
             b1->Branch(depth, parDepth);
         }
         return;
@@ -368,11 +337,11 @@
     ++parDepth;
 
     std::future<void> future0 = std::async(std::launch::async, [&] {
-        std::lock_guard<std::mutex> lock(b0->mtx);
+        std::lock_guard<std::mutex> lock(*(b0->mtx.get()));
         b0->Branch(depth, parDepth);
     });
     if (true) {
-        std::lock_guard<std::mutex> lock(b1->mtx);
+        std::lock_guard<std::mutex> lock(*(b1->mtx.get()));
         b1->Branch(depth, parDepth);
     }
     future0.get();
@@ -402,30 +371,20 @@
 
     --depth;
     if (b0.get() == b1.get()) {
-<<<<<<< HEAD
+#if ENABLE_QBDT_CPU_PARALLEL && ENABLE_PTHREAD
         std::lock_guard<std::mutex> lock(*(b0->mtx.get()));
-=======
-#if ENABLE_QBDT_CPU_PARALLEL && ENABLE_PTHREAD
-        std::lock_guard<std::mutex> lock(b0->mtx);
-#endif
->>>>>>> aa24de6c
+#endif
 
         const real1 nrm = (real1)sqrt(2 * norm(b0->scale));
 
         b0->Normalize(depth);
         b0->scale *= ONE_R1 / nrm;
     } else {
-<<<<<<< HEAD
+#if ENABLE_QBDT_CPU_PARALLEL && ENABLE_PTHREAD
         std::lock(*(b0->mtx.get()), *(b1->mtx.get()));
         std::lock_guard<std::mutex> lock0(*(b0->mtx.get()), std::adopt_lock);
         std::lock_guard<std::mutex> lock1(*(b1->mtx.get()), std::adopt_lock);
-=======
-#if ENABLE_QBDT_CPU_PARALLEL && ENABLE_PTHREAD
-        std::lock(b0->mtx, b1->mtx);
-        std::lock_guard<std::mutex> lock0(b0->mtx, std::adopt_lock);
-        std::lock_guard<std::mutex> lock1(b1->mtx, std::adopt_lock);
-#endif
->>>>>>> aa24de6c
+#endif
 
         const real1 nrm = sqrt(norm(b0->scale) + norm(b1->scale));
 
@@ -489,13 +448,9 @@
     // Depth-first
     --depth;
     if (b0.get() == b1.get()) {
-<<<<<<< HEAD
+#if ENABLE_QBDT_CPU_PARALLEL && ENABLE_PTHREAD
         std::lock_guard<std::mutex> lock(*(b0->mtx.get()));
-=======
-#if ENABLE_QBDT_CPU_PARALLEL && ENABLE_PTHREAD
-        std::lock_guard<std::mutex> lock(b0->mtx);
-#endif
->>>>>>> aa24de6c
+#endif
         b0->PopStateVector(depth);
 
         const real1 nrm = (real1)(2 * norm(b0->scale));
@@ -516,17 +471,11 @@
 
     ++parDepth;
 
-<<<<<<< HEAD
+#if ENABLE_QBDT_CPU_PARALLEL && ENABLE_PTHREAD
     std::lock(*(b0->mtx.get()), *(b1->mtx.get()));
     std::lock_guard<std::mutex> lock0(*(b0->mtx.get()), std::adopt_lock);
     std::lock_guard<std::mutex> lock1(*(b1->mtx.get()), std::adopt_lock);
-=======
-#if ENABLE_QBDT_CPU_PARALLEL && ENABLE_PTHREAD
-    std::lock(b0->mtx, b1->mtx);
-    std::lock_guard<std::mutex> lock0(b0->mtx, std::adopt_lock);
-    std::lock_guard<std::mutex> lock1(b1->mtx, std::adopt_lock);
-#endif
->>>>>>> aa24de6c
+#endif
 
     b0->PopStateVector(depth);
     b1->PopStateVector(depth);
@@ -584,7 +533,7 @@
 
         if (true) {
 #if ENABLE_QBDT_CPU_PARALLEL && ENABLE_PTHREAD
-            std::lock_guard<std::mutex> lock(b->mtx);
+            std::lock_guard<std::mutex> lock(*(b->mtx.get()));
 #endif
             scale = b->scale;
             branches[0U] = b->branches[0U]->ShallowClone();
@@ -599,75 +548,49 @@
 
     if (b0.get() == b1.get()) {
 #if ENABLE_QBDT_CPU_PARALLEL && ENABLE_PTHREAD
-        std::lock_guard<std::mutex> lockb(b->mtx);
-        std::lock_guard<std::mutex> lock(b0->mtx);
+        std::lock_guard<std::mutex> lockb(*(b->mtx.get()));
+        std::lock_guard<std::mutex> lock(*(b0->mtx.get()));
 #endif
 
         if (!depth && size) {
-<<<<<<< HEAD
-            std::lock_guard<std::mutex> lock(*(b0->mtx.get()));
             QBdtNodeInterfacePtr n0 = std::make_shared<QBdtNode>(b0->scale, b->branches);
             branches[0U] = n0;
             branches[1U] = n0;
+
+#if ENABLE_QBDT_CPU_PARALLEL && ENABLE_PTHREAD
             std::lock_guard<std::mutex> nLock(*(n0->mtx.get()));
-=======
-            QBdtNodeInterfacePtr n0 = std::make_shared<QBdtNode>(b0->scale, b->branches);
-            branches[0U] = n0;
-            branches[1U] = n0;
-
-#if ENABLE_QBDT_CPU_PARALLEL && ENABLE_PTHREAD
-            std::lock_guard<std::mutex> nLock(n0->mtx);
-#endif
->>>>>>> aa24de6c
+#endif
             n0->InsertAtDepth(b, size, 0U, parDepth);
 
             return;
         }
 
-<<<<<<< HEAD
-        std::lock_guard<std::mutex> lock(*(b0->mtx.get()));
-=======
->>>>>>> aa24de6c
         b0->InsertAtDepth(b, depth, size, parDepth);
 
         return;
     }
 
     if (!depth && size) {
-<<<<<<< HEAD
+#if ENABLE_QBDT_CPU_PARALLEL && ENABLE_PTHREAD
+        std::lock_guard<std::mutex> lockb(*(b->mtx.get()));
         std::lock(*(b0->mtx.get()), *(b1->mtx.get()));
         std::lock_guard<std::mutex> lock0(*(b0->mtx.get()), std::adopt_lock);
         std::lock_guard<std::mutex> lock1(*(b1->mtx.get()), std::adopt_lock);
-=======
-#if ENABLE_QBDT_CPU_PARALLEL && ENABLE_PTHREAD
-        std::lock_guard<std::mutex> lockb(b->mtx);
-        std::lock(b0->mtx, b1->mtx);
-        std::lock_guard<std::mutex> lock0(b0->mtx, std::adopt_lock);
-        std::lock_guard<std::mutex> lock1(b1->mtx, std::adopt_lock);
-#endif
->>>>>>> aa24de6c
+#endif
 
         if (IS_NODE_0(b0->scale)) {
             branches[1U] = std::make_shared<QBdtNode>(b1->scale, b->branches);
             QBdtNodeInterfacePtr n1 = branches[1U];
-<<<<<<< HEAD
+#if ENABLE_QBDT_CPU_PARALLEL && ENABLE_PTHREAD
             std::lock_guard<std::mutex> nLock(*(n1->mtx.get()));
-=======
-#if ENABLE_QBDT_CPU_PARALLEL && ENABLE_PTHREAD
-            std::lock_guard<std::mutex> nLock(n1->mtx);
-#endif
->>>>>>> aa24de6c
+#endif
             n1->InsertAtDepth(b, size, 0U, parDepth);
         } else if (IS_NODE_0(b0->scale)) {
             branches[0U] = std::make_shared<QBdtNode>(b0->scale, b->branches);
             QBdtNodeInterfacePtr n0 = branches[0U];
-<<<<<<< HEAD
+#if ENABLE_QBDT_CPU_PARALLEL && ENABLE_PTHREAD
             std::lock_guard<std::mutex> nLock(*(n0->mtx.get()));
-=======
-#if ENABLE_QBDT_CPU_PARALLEL && ENABLE_PTHREAD
-            std::lock_guard<std::mutex> nLock(n0->mtx);
-#endif
->>>>>>> aa24de6c
+#endif
             n0->InsertAtDepth(b, size, 0U, parDepth);
         } else {
             branches[0U] = std::make_shared<QBdtNode>(b0->scale, b->branches);
@@ -701,16 +624,10 @@
         return;
     }
 
-<<<<<<< HEAD
+#if ENABLE_QBDT_CPU_PARALLEL && ENABLE_PTHREAD
     std::lock(*(b0->mtx.get()), *(b1->mtx.get()));
     std::lock_guard<std::mutex> lock0(*(b0->mtx.get()), std::adopt_lock);
     std::lock_guard<std::mutex> lock1(*(b1->mtx.get()), std::adopt_lock);
-=======
-#if ENABLE_QBDT_CPU_PARALLEL && ENABLE_PTHREAD
-    std::lock(b0->mtx, b1->mtx);
-    std::lock_guard<std::mutex> lock0(b0->mtx, std::adopt_lock);
-    std::lock_guard<std::mutex> lock1(b1->mtx, std::adopt_lock);
->>>>>>> aa24de6c
 
     if ((depth >= pStridePow) || (bi_compare(pow2(parDepth), numThreads) <= 0)) {
         ++parDepth;
@@ -730,15 +647,9 @@
 #endif
 }
 
-<<<<<<< HEAD
-#if ENABLE_COMPLEX_X2
+#ifdef ENABLE_COMPLEX_X2
 QBdtNodeInterfacePtr QBdtNode::Apply2x2(const complex2& mtrxCol1, const complex2& mtrxCol2,
     const complex2& mtrxColShuff1, const complex2& mtrxColShuff2, bitLenInt depth)
-=======
-#ifdef ENABLE_COMPLEX_X2
-void QBdtNode::Apply2x2(const complex2& mtrxCol1, const complex2& mtrxCol2, const complex2& mtrxColShuff1,
-    const complex2& mtrxColShuff2, bitLenInt depth)
->>>>>>> aa24de6c
 {
     if (!depth) {
         return shared_from_this();
@@ -758,14 +669,10 @@
             b0->scale *= mtrxCol1.c(0U);
             b1->scale *= mtrxCol2.c(1U);
         }
-<<<<<<< HEAD
-=======
 #else
         b0->scale *= mtrxCol1.c(0U);
         b1->scale *= mtrxCol2.c(1U);
 #endif
-        Prune();
->>>>>>> aa24de6c
 
         return Prune();
     }
@@ -781,15 +688,11 @@
             b1->scale *= mtrxCol2.c(0U);
             b0->scale *= mtrxCol1.c(1U);
         }
-<<<<<<< HEAD
-=======
 #else
         branches[0U].swap(branches[1U]);
         b1->scale *= mtrxCol2.c(0U);
         b0->scale *= mtrxCol1.c(1U);
 #endif
-        Prune();
->>>>>>> aa24de6c
 
         return Prune();
     }
@@ -803,17 +706,11 @@
     const complex2& mtrxColShuff2, QBdtNodeInterfacePtr& b0, QBdtNodeInterfacePtr& b1, bitLenInt depth,
     bitLenInt parDepth)
 {
-<<<<<<< HEAD
+#if ENABLE_QBDT_CPU_PARALLEL && ENABLE_PTHREAD
     std::lock(*(b0->mtx.get()), *(b1->mtx.get()));
     std::lock_guard<std::mutex> lock0(*(b0->mtx.get()), std::adopt_lock);
     std::lock_guard<std::mutex> lock1(*(b1->mtx.get()), std::adopt_lock);
-=======
-#if ENABLE_QBDT_CPU_PARALLEL && ENABLE_PTHREAD
-    std::lock(b0->mtx, b1->mtx);
-    std::lock_guard<std::mutex> lock0(b0->mtx, std::adopt_lock);
-    std::lock_guard<std::mutex> lock1(b1->mtx, std::adopt_lock);
-#endif
->>>>>>> aa24de6c
+#endif
 
     const bool isB0Zero = IS_NODE_0(b0->scale);
     const bool isB1Zero = IS_NODE_0(b1->scale);
@@ -880,8 +777,6 @@
     QBdtNodeInterfacePtr& b10 = b1->branches[0U];
     QBdtNodeInterfacePtr& b11 = b1->branches[1U];
 
-<<<<<<< HEAD
-=======
     if (!b00) {
         b0->PushSpecial(mtrxCol1, mtrxCol2, mtrxColShuff1, mtrxColShuff2, b1);
 
@@ -892,7 +787,6 @@
     }
 
 #if ENABLE_QBDT_CPU_PARALLEL && ENABLE_PTHREAD
->>>>>>> aa24de6c
     if (true) {
         std::lock(*(b00->mtx.get()), *(b01->mtx.get()));
         std::lock_guard<std::mutex> lock0(*(b00->mtx.get()), std::adopt_lock);
@@ -963,14 +857,10 @@
             b0->scale *= mtrx[0U];
             b1->scale *= mtrx[3U];
         }
-<<<<<<< HEAD
-=======
 #else
         b0->scale *= mtrx[0U];
         b1->scale *= mtrx[3U];
 #endif
-        Prune();
->>>>>>> aa24de6c
 
         return Prune();
     }
@@ -986,15 +876,11 @@
             b1->scale *= mtrx[1U];
             b0->scale *= mtrx[2U];
         }
-<<<<<<< HEAD
-=======
 #else
         branches[0U].swap(branches[1U]);
         b1->scale *= mtrx[1U];
         b0->scale *= mtrx[2U];
 #endif
-        Prune();
->>>>>>> aa24de6c
 
         return Prune();
     }
@@ -1007,17 +893,11 @@
 void QBdtNode::PushStateVector(
     complex const* mtrx, QBdtNodeInterfacePtr& b0, QBdtNodeInterfacePtr& b1, bitLenInt depth, bitLenInt parDepth)
 {
-<<<<<<< HEAD
+#if ENABLE_QBDT_CPU_PARALLEL && ENABLE_PTHREAD
     std::lock(*(b0->mtx.get()), *(b1->mtx.get()));
     std::lock_guard<std::mutex> lock0(*(b0->mtx.get()), std::adopt_lock);
     std::lock_guard<std::mutex> lock1(*(b1->mtx.get()), std::adopt_lock);
-=======
-#if ENABLE_QBDT_CPU_PARALLEL && ENABLE_PTHREAD
-    std::lock(b0->mtx, b1->mtx);
-    std::lock_guard<std::mutex> lock0(b0->mtx, std::adopt_lock);
-    std::lock_guard<std::mutex> lock1(b1->mtx, std::adopt_lock);
-#endif
->>>>>>> aa24de6c
+#endif
 
     const bool isB0Zero = IS_NODE_0(b0->scale);
     const bool isB1Zero = IS_NODE_0(b1->scale);
@@ -1084,8 +964,6 @@
     QBdtNodeInterfacePtr& b10 = b1->branches[0U];
     QBdtNodeInterfacePtr& b11 = b1->branches[1U];
 
-<<<<<<< HEAD
-=======
     if (!b00) {
         b0->PushSpecial(mtrx, b1);
 
@@ -1096,7 +974,6 @@
     }
 
 #if ENABLE_QBDT_CPU_PARALLEL && ENABLE_PTHREAD
->>>>>>> aa24de6c
     if (true) {
         std::lock(*(b00->mtx.get()), *(b01->mtx.get()));
         std::lock_guard<std::mutex> lock0(*(b00->mtx.get()), std::adopt_lock);
